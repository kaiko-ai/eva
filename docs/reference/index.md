--- conflicted
+++ resolved
@@ -1,10 +1,6 @@
 # Reference API
 
 Here is the Reference API, describing the classes, functions, parameters and attributes of
-<<<<<<< HEAD
-the *eva* package.
-=======
 the *eva* package.
 
-To learn how to use *eva*, however, its best to get started with the [User Guide](../user-guide/index.md)
->>>>>>> 2024719c
+To learn how to use *eva*, however, its best to get started with the [User Guide](../user-guide/index.md)