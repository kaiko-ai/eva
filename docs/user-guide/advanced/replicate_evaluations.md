# Replicate evaluations

To produce the evaluation results presented [here](../../leaderboards.md), you can run *eva* with the settings below.

The `.yaml` config files for the different benchmark datasets can be found on [GitHub](https://github.com/kaiko-ai/eva/tree/main/configs/vision).
You will need to download the config files and then in the following commands replace `<task.yaml>` with the name of the config you want to use.

Keep in mind:

- Some datasets provide automatic download by setting the argument `download: true` (either modify the `.yaml` config file or set the environment variable `DOWNLOAD=true`), while other datasets need to be downloaded manually beforehand. Please review the instructions in the corresponding dataset [documentation](../../datasets/index.md).
- The following `eva predict_fit` commands will store the generated embeddings to the `./data/embeddings` directory. To change this location you can alternatively set the `EMBEDDINGS_ROOT` environment variable.


## Pathology FMs

### DINO ViT-S16 (random weights)

Evaluating the backbone with randomly initialized weights serves as a baseline to compare the pretrained FMs to a FM that produces embeddings without any prior learning on image tasks. To evaluate, run:

```
MODEL_NAME="universal/vit_small_patch16_224_random" \
NORMALIZE_MEAN="[0.485,0.456,0.406]" \
NORMALIZE_STD="[0.229,0.224,0.225]" \
IN_FEATURES=384 \
eva predict_fit --config configs/vision/pathology/offline/<task>.yaml
```

### DINO ViT-S16 (ImageNet)

The next baseline model, uses a pretrained ViT-S16 backbone with ImageNet weights. To evaluate, run:

```
MODEL_NAME="universal/vit_small_patch16_224_dino" \
NORMALIZE_MEAN="[0.485,0.456,0.406]" \
NORMALIZE_STD="[0.229,0.224,0.225]" \
IN_FEATURES=384 \
eva predict_fit --config configs/vision/pathology/offline/<task>.yaml
```

### Lunit - DINO ViT-S16 (TCGA) [[1]](#references)

[Lunit](https://www.lunit.io/en), released the weights for a DINO ViT-S16 backbone, pretrained on TCGA data
on [GitHub](https://github.com/lunit-io/benchmark-ssl-pathology/releases/). To evaluate, run:

```
MODEL_NAME=pathology/lunit_vits16
NORMALIZE_MEAN="[0.70322989,0.53606487,0.66096631]" \
NORMALIZE_STD="[0.21716536,0.26081574,0.20723464]" \
IN_FEATURES=384 \
eva predict_fit --config configs/vision/pathology/offline/<task>.yaml
```

### Lunit - DINO ViT-S8 (TCGA) [[1]](#references)

```
MODEL_NAME=pathology/lunit_vits8 \
NORMALIZE_MEAN="[0.70322989,0.53606487,0.66096631]" \
NORMALIZE_STD="[0.21716536,0.26081574,0.20723464]" \
IN_FEATURES=384 \
eva predict_fit --config configs/vision/pathology/offline/<task>.yaml
```

### Phikon (Owkin) - iBOT ViT-B16 (TCGA) [[2]](#references)

[Owkin](https://www.owkin.com/) released the weights for "Phikon", a FM trained with iBOT on TCGA data, via
[HuggingFace](https://huggingface.co/owkin/phikon). To evaluate, run:

```
MODEL_NAME=pathology/owkin_phikon \
NORMALIZE_MEAN="[0.485,0.456,0.406]" \
NORMALIZE_STD="[0.229,0.224,0.225]" \
IN_FEATURES=768 \
eva predict_fit --config configs/vision/pathology/offline/<task>.yaml
```

### Phikon-v2 (Owkin) - DINOv2 ViT-L16 (PANCAN-XL) [[9]](#references)

[Owkin](https://www.owkin.com/) released the weights for "Phikon-v2", a FM trained with DINOv2
on the PANCAN-XL dataset (450M 20x magnification histology images sampled from 60K WSIs), via
[HuggingFace](https://huggingface.co/owkin/phikon-v2). To evaluate, run:

```
MODEL_NAME=pathology/owkin_phikon_v2 \
NORMALIZE_MEAN="[0.485,0.456,0.406]" \
NORMALIZE_STD="[0.229,0.224,0.225]" \
IN_FEATURES=1024 \
eva predict_fit --config configs/vision/pathology/offline/<task>.yaml
```

### UNI (MahmoodLab) - DINOv2 ViT-L16 (Mass-100k) [[3]](#references)

The UNI FM by MahmoodLab is available on [HuggingFace](https://huggingface.co/MahmoodLab/UNI). Note that access needs to 
be requested.

```
MODEL_NAME=pathology/mahmood_uni \
NORMALIZE_MEAN="[0.485,0.456,0.406]" \
NORMALIZE_STD="[0.229,0.224,0.225]" \
IN_FEATURES=1024 \
HF_TOKEN=<your-huggingace-token-for-downloading-the-model> \
eva predict_fit --config configs/vision/phikon/offline/<task>.yaml
```

### kaiko.ai - DINO ViT-S16 (TCGA) [[4]](#references)

To evaluate [kaiko.ai's](https://www.kaiko.ai/) FM with DINO ViT-S16 backbone, pretrained on TCGA data 
and available on [GitHub](https://github.com/kaiko-ai/towards_large_pathology_fms), run:

```
MODEL_NAME=pathology/kaiko_vits16 \
NORMALIZE_MEAN="[0.5,0.5,0.5]" \
NORMALIZE_STD="[0.5,0.5,0.5]" \
IN_FEATURES=384 \
eva predict_fit --config configs/vision/pathology/offline/<task>.yaml
```

### kaiko.ai - DINO ViT-S8 (TCGA) [[4]](#references)

To evaluate [kaiko.ai's](https://www.kaiko.ai/) FM with DINO ViT-S8 backbone, pretrained on TCGA data 
and available on [GitHub](https://github.com/kaiko-ai/towards_large_pathology_fms), run:

```
MODEL_NAME=pathology/kaiko_vits8 \
NORMALIZE_MEAN="[0.5,0.5,0.5]" \
NORMALIZE_STD="[0.5,0.5,0.5]" \
IN_FEATURES=384 \
eva predict_fit --config configs/vision/pathology/offline/<task>.yaml
```

### kaiko.ai - DINO ViT-B16 (TCGA) [[4]](#references)

To evaluate [kaiko.ai's](https://www.kaiko.ai/) FM with DINO ViT-B16 backbone, pretrained on TCGA data 
and available on [GitHub](https://github.com/kaiko-ai/towards_large_pathology_fms), run:

```
MODEL_NAME=pathology/kaiko_vitb16 \
NORMALIZE_MEAN="[0.5,0.5,0.5]" \
NORMALIZE_STD="[0.5,0.5,0.5]" \
IN_FEATURES=768 \
eva predict_fit --config configs/vision/pathology/offline/<task>.yaml
```

### kaiko.ai - DINO ViT-B8 (TCGA) [[4]](#references)

To evaluate [kaiko.ai's](https://www.kaiko.ai/) FM with DINO ViT-B8 backbone, pretrained on TCGA data 
and available on [GitHub](https://github.com/kaiko-ai/towards_large_pathology_fms), run:

```
MODEL_NAME=pathology/kaiko_vitb8 \
NORMALIZE_MEAN="[0.5,0.5,0.5]" \
NORMALIZE_STD="[0.5,0.5,0.5]" \
IN_FEATURES=768 \
eva predict_fit --config configs/vision/pathology/offline/<task>.yaml
```

### kaiko.ai - DINOv2 ViT-L14 (TCGA) [[4]](#references)

To evaluate [kaiko.ai's](https://www.kaiko.ai/) FM with DINOv2 ViT-L14 backbone, pretrained on TCGA data 
and available on [GitHub](https://github.com/kaiko-ai/towards_large_pathology_fms), run:

```
MODEL_NAME=pathology/kaiko_vitl14 \
NORMALIZE_MEAN="[0.5,0.5,0.5]" \
NORMALIZE_STD="[0.5,0.5,0.5]" \
IN_FEATURES=1024 \
eva predict_fit --config configs/vision/pathology/offline/<task>.yaml
```


### H-optimus-0 (Bioptimus) - ViT-G14 [[5]](#references)
[Bioptimus](https://www.bioptimus.com) released their H-optimus-0 which was trained on a collection of 500,000 H&E slides. The model weights
were released on [HuggingFace](https://huggingface.co/bioptimus/H-optimus-0).

```
MODEL_NAME=pathology/bioptimus_h_optimus_0 \
NORMALIZE_MEAN="[0.707223,0.578729,0.703617]" \
NORMALIZE_STD="[0.211883,0.230117,0.177517]" \
IN_FEATURES=1536 \
eva predict_fit --config configs/vision/pathology/offline/<task>.yaml
```


### Prov-GigaPath - DINOv2 ViT-G14 [[6]](#references)
To evaluate the [Prov-Gigapath](https://github.com/prov-gigapath/prov-gigapath) model, available on [HuggingFace](https://huggingface.co/prov-gigapath/prov-gigapath), run:

```
MODEL_NAME=pathology/prov_gigapath \
NORMALIZE_MEAN="[0.485,0.456,0.406]" \
NORMALIZE_STD="[0.229,0.224,0.225]" \
IN_FEATURES=1536 \
eva predict_fit --config configs/vision/pathology/offline/<task>.yaml
```


### hibou-B (hist.ai) - DINOv2 ViT-B14 (1M Slides) [[7]](#references)
To evaluate [hist.ai's](https://www.hist.ai/) FM with DINOv2 ViT-B14 backbone, pretrained on
a proprietary dataset of one million slides, available for download on
[HuggingFace](https://huggingface.co/histai/hibou-b), run: 

```
MODEL_NAME=pathology/histai_hibou_b \
NORMALIZE_MEAN="[0.7068,0.5755,0.722]" \
NORMALIZE_STD="[0.195,0.2316,0.1816]" \
IN_FEATURES=768 \
eva predict_fit --config configs/vision/pathology/offline/<task>.yaml
```

### hibou-L (hist.ai) - DINOv2 ViT-L14 (1M Slides) [[7]](#references)
To evaluate [hist.ai's](https://www.hist.ai/) FM with DINOv2 ViT-L14 backbone, pretrained on
a proprietary dataset of one million slides, available for download on
[HuggingFace](https://huggingface.co/histai/hibou-l), run: 

```
MODEL_NAME=pathology/histai_hibou_l \
NORMALIZE_MEAN="[0.7068,0.5755,0.722]" \
NORMALIZE_STD="[0.195,0.2316,0.1816]" \
IN_FEATURES=1024 \
eva predict_fit --config configs/vision/pathology/offline/<task>.yaml
```

### Virchow2 (paige.ai) - DINOv2 ViT-H14 (3.1M Slides) [[8]](#references)
To evaluate [paige.ai's](https://www.paige.ai/) FM with DINOv2 ViT-H14 backbone, pretrained on
a proprietary dataset of 3.1M million slides, available for download on
[HuggingFace](https://huggingface.co/paige-ai/Virchow2), run:

```
MODEL_NAME=paige/virchow2 \
NORMALIZE_MEAN="[0.485,0.456,0.406]" \
NORMALIZE_STD="[0.229,0.224,0.225]" \
IN_FEATURES=1280 \
eva predict_fit --config configs/vision/pathology/offline/<task>.yaml
```


## References

 [1]: Kang, Mingu, et al. "Benchmarking self-supervised learning on diverse pathology datasets." Proceedings of the IEEE/CVF Conference on Computer Vision and Pattern Recognition. 2023.

 [2]: Filiot, Alexandre, et al. "Scaling self-supervised learning for histopathology with masked image modeling." medRxiv (2023): 2023-07.
 
 [3]: Chen: Chen, Richard J., et al. "A general-purpose self-supervised model for computational pathology." arXiv preprint arXiv:2308.15474 (2023).

 [4]: Aben, Nanne, et al. "Towards Large-Scale Training of Pathology Foundation Models." arXiv preprint arXiv:2404.15217 (2024).

 [5]: Saillard, et al. "H-optimus-0" https://github.com/bioptimus/releases/tree/main/models/h-optimus/v0 (2024).

 [6]: Xu, Hanwen, et al. "A whole-slide foundation model for digital pathology from real-world data." Nature (2024): 1-8.

 [7]: Nechaev, Dmitry, Alexey Pchelnikov, and Ekaterina Ivanova. "Hibou: A Family of Foundational Vision Transformers for Pathology." arXiv preprint arXiv:2406.05074 (2024).

<<<<<<< HEAD
 [9]: Filiot, Alexandre, et al. "Phikon-v2, A large and public feature extractor for biomarker prediction." arXiv preprint arXiv:2409.09173 (2024).
=======
 [8]: Zimmermann, Eric, et al. "Virchow 2: Scaling Self-Supervised Mixed Magnification Models in Pathology." arXiv preprint arXiv:2408.00738 (2024).
>>>>>>> 19d0043a
<|MERGE_RESOLUTION|>--- conflicted
+++ resolved
@@ -248,8 +248,6 @@
 
  [7]: Nechaev, Dmitry, Alexey Pchelnikov, and Ekaterina Ivanova. "Hibou: A Family of Foundational Vision Transformers for Pathology." arXiv preprint arXiv:2406.05074 (2024).
 
-<<<<<<< HEAD
- [9]: Filiot, Alexandre, et al. "Phikon-v2, A large and public feature extractor for biomarker prediction." arXiv preprint arXiv:2409.09173 (2024).
-=======
  [8]: Zimmermann, Eric, et al. "Virchow 2: Scaling Self-Supervised Mixed Magnification Models in Pathology." arXiv preprint arXiv:2408.00738 (2024).
->>>>>>> 19d0043a
+
+ [9]: Filiot, Alexandre, et al. "Phikon-v2, A large and public feature extractor for biomarker prediction." arXiv preprint arXiv:2409.09173 (2024).