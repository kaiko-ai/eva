# Replicate evaluations

To produce the evaluation results presented [here](../../leaderboards.md), you can run *eva* with the settings below.

The `.yaml` config files for the different benchmark datasets can be found on [GitHub](https://github.com/kaiko-ai/eva/tree/main/configs/vision).
You will need to download the config files and then in the following commands replace `<task.yaml>` with the name of the config you want to use.

Keep in mind:

- Some datasets provide automatic download by setting the argument `download: true` (either modify the `.yaml` config file or set the environment variable `DOWNLOAD=true`), while other datasets need to be downloaded manually beforehand. Please review the instructions in the corresponding dataset [documentation](../../datasets/index.md).
- The following `eva predict_fit` commands will store the generated embeddings to the `./data/embeddings` directory. To change this location you can alternatively set the `EMBEDDINGS_ROOT` environment variable.


## Pathology FMs

### DINO ViT-S16 (random weights)

Evaluating the backbone with randomly initialized weights serves as a baseline to compare the pretrained FMs to an FM that produces embeddings without any prior learning on image tasks. To evaluate, run:

```
MODEL_NAME="universal/vit_small_patch16_224_random" \
eva predict_fit --config configs/vision/pathology/offline/<task>.yaml
```

### DINO ViT-S16 (ImageNet)

The next baseline model, uses a pretrained ViT-S16 backbone with ImageNet weights. To evaluate, run:

```
MODEL_NAME="universal/vit_small_patch16_224_imagenet" \
eva predict_fit --config configs/vision/pathology/offline/<task>.yaml
```

### Lunit - DINO ViT-S16 (TCGA) [[1]](#references)

[Lunit](https://www.lunit.io/en), released the weights for a DINO ViT-S16 backbone, pretrained on TCGA data
on [GitHub](https://github.com/lunit-io/benchmark-ssl-pathology/releases/). To evaluate, run:

```
MODEL_NAME=pathology/lunit_vits16
NORMALIZE_MEAN=[0.70322989,0.53606487,0.66096631] \
NORMALIZE_STD=[0.21716536,0.26081574,0.20723464] \
eva predict_fit --config configs/vision/pathology/offline/<task>.yaml
```

### Lunit - DINO ViT-S8 (TCGA) [[1]](#references)

```
MODEL_NAME=pathology/lunit_vits8 \
NORMALIZE_MEAN=[0.70322989,0.53606487,0.66096631] \
NORMALIZE_STD=[0.21716536,0.26081574,0.20723464] \
eva predict_fit --config configs/vision/pathology/offline/<task>.yaml
```

### Phikon (Owkin) - iBOT ViT-B16 (TCGA) [[2]](#references)

[Owkin](https://www.owkin.com/) released the weights for "Phikon", an FM trained with iBOT on TCGA data, via
[HuggingFace](https://huggingface.co/owkin/phikon). To evaluate, run:

```
MODEL_NAME=pathology/owkin_phikon \
eva predict_fit --config configs/vision/pathology/offline/<task>.yaml
```

### UNI (MahmoodLab) - DINOv2 ViT-L16 (Mass-100k) [[3]](#references)

The UNI FM by MahmoodLab is available on [HuggingFace](https://huggingface.co/MahmoodLab/UNI). Note that access needs to 
be requested.

```
MODEL_NAME=pathology/mahmood_uni \
HF_TOKEN=<your-huggingace-token-for-downloading-the-model> \
IN_FEATURES=1024 \
eva predict_fit --config configs/vision/phikon/offline/<task>.yaml
```

### kaiko.ai - DINO ViT-S16 (TCGA) [[4]](#references)

To evaluate [kaiko.ai's](https://www.kaiko.ai/) FM with DINO ViT-S16 backbone, pretrained on TCGA data 
and available on [GitHub](https://github.com/kaiko-ai/towards_large_pathology_fms), run:

```
MODEL_NAME=pathology/kaiko_vits16 \
NORMALIZE_MEAN=[0.5,0.5,0.5] \
NORMALIZE_STD=[0.5,0.5,0.5] \
eva predict_fit --config configs/vision/pathology/offline/<task>.yaml
```

### kaiko.ai - DINO ViT-S8 (TCGA) [[4]](#references)

To evaluate [kaiko.ai's](https://www.kaiko.ai/) FM with DINO ViT-S8 backbone, pretrained on TCGA data 
and available on [GitHub](https://github.com/kaiko-ai/towards_large_pathology_fms), run:

```
MODEL_NAME=pathology/kaiko_vits8 \
NORMALIZE_MEAN=[0.5,0.5,0.5] \
NORMALIZE_STD=[0.5,0.5,0.5] \
eva predict_fit --config configs/vision/pathology/offline/<task>.yaml
```

### kaiko.ai - DINO ViT-B16 (TCGA) [[4]](#references)

To evaluate [kaiko.ai's](https://www.kaiko.ai/) FM with DINO ViT-B16 backbone, pretrained on TCGA data 
and available on [GitHub](https://github.com/kaiko-ai/towards_large_pathology_fms), run:

```
MODEL_NAME=pathology/kaiko_vitb16 \
NORMALIZE_MEAN=[0.5,0.5,0.5] \
NORMALIZE_STD=[0.5,0.5,0.5] \
IN_FEATURES=768 \
eva predict_fit --config configs/vision/pathology/offline/<task>.yaml
```

### kaiko.ai - DINO ViT-B8 (TCGA) [[4]](#references)

To evaluate [kaiko.ai's](https://www.kaiko.ai/) FM with DINO ViT-B8 backbone, pretrained on TCGA data 
and available on [GitHub](https://github.com/kaiko-ai/towards_large_pathology_fms), run:

```
MODEL_NAME=pathology/kaiko_vitb16 \
NORMALIZE_MEAN=[0.5,0.5,0.5] \
NORMALIZE_STD=[0.5,0.5,0.5] \
IN_FEATURES=768 \
eva predict_fit --config configs/vision/pathology/offline/<task>.yaml
```

### kaiko.ai - DINOv2 ViT-L14 (TCGA) [[4]](#references)

To evaluate [kaiko.ai's](https://www.kaiko.ai/) FM with DINOv2 ViT-L14 backbone, pretrained on TCGA data 
and available on [GitHub](https://github.com/kaiko-ai/towards_large_pathology_fms), run:

```
MODEL_NAME=pathology/kaiko_vitl14 \
NORMALIZE_MEAN=[0.5,0.5,0.5] \
NORMALIZE_STD=[0.5,0.5,0.5] \
IN_FEATURES=1024 \
eva predict_fit --config configs/vision/pathology/offline/<task>.yaml
```

<<<<<<< HEAD
### hibou-B (hist.ai) - DINOv2 ViT-B14 (1M Slides) [[7]](#references)
To evaluate [hist.ai's](https://www.hist.ai/) FM with DINOv2 ViT-B14 backbone, pretrained on
a proprietary dataset of one million slides, available for download on
[HuggingFace](https://huggingface.co/histai/hibou-b), run: 

```
MODEL_NAME=pathology/histai_hibou_b \
NORMALIZE_MEAN=[0.7068,0.5755,0.722] \
NORMALIZE_STD=[0.195,0.2316,0.1816] \
IN_FEATURES=768 \
eva predict_fit --config configs/vision/pathology/offline/<task>.yaml
```

### hibou-L (hist.ai) - DINOv2 ViT-L14 (1M Slides) [[7]](#references)
To evaluate [hist.ai's](https://www.hist.ai/) FM with DINOv2 ViT-L14 backbone, pretrained on
a proprietary dataset of one million slides, available for download on
[HuggingFace](https://huggingface.co/histai/hibou-l), run: 

```
MODEL_NAME=pathology/histai_hibou_l \
NORMALIZE_MEAN=[0.7068,0.5755,0.722] \
NORMALIZE_STD=[0.195,0.2316,0.1816] \
IN_FEATURES=1024 \
eva predict_fit --config configs/vision/pathology/offline/<task>.yaml
```

=======
### H-optimus-0 (Bioptimus) - ViT-G14 [[5]](#references)
[Bioptimus](https://www.bioptimus.com) released their H-optimus-0 which was trained on a collection of 500,000 H&E slides. The model weights
were released on [HuggingFace](https://huggingface.co/bioptimus/H-optimus-0).

```
MODEL_NAME=pathology/bioptimus_h_optimus_0 \
NORMALIZE_MEAN=[0.707223, 0.578729, 0.703617] \
NORMALIZE_STD=[0.211883, 0.230117, 0.177517] \
IN_FEATURES=1024 \
eva predict_fit --config configs/vision/pathology/offline/<task>.yaml
```

### Prov-GigaPath - DINOv2 ViT-G14 [[6]](#references)
To evaluate the [Prov-Gigapath](https://github.com/prov-gigapath/prov-gigapath) model, available on [HuggingFace](https://huggingface.co/prov-gigapath/prov-gigapath), run:

```
MODEL_NAME=pathology/prov_gigapath \
IN_FEATURES=1536 \
eva predict_fit --config configs/vision/pathology/offline/<task>.yaml
```


>>>>>>> c6eefc77
## References

 [1]: Kang, Mingu, et al. "Benchmarking self-supervised learning on diverse pathology datasets." Proceedings of the IEEE/CVF Conference on Computer Vision and Pattern Recognition. 2023.

 [2]: Filiot, Alexandre, et al. "Scaling self-supervised learning for histopathology with masked image modeling." medRxiv (2023): 2023-07.
 
 [3]: Chen: Chen, Richard J., et al. "A general-purpose self-supervised model for computational pathology." arXiv preprint arXiv:2308.15474 (2023).

 [4]: Aben, Nanne, et al. "Towards Large-Scale Training of Pathology Foundation Models." arXiv preprint arXiv:2404.15217 (2024).

<<<<<<< HEAD
 [7]: Nechaev, Dmitry, Alexey Pchelnikov, and Ekaterina Ivanova. "Hibou: A Family of Foundational Vision Transformers for Pathology." arXiv preprint arXiv:2406.05074 (2024).
=======
 [5]: Saillard, et al. "H-optimus-0" https://github.com/bioptimus/releases/tree/main/models/h-optimus/v0 (2024).

 [6]: Xu, Hanwen, et al. "A whole-slide foundation model for digital pathology from real-world data." Nature (2024): 1-8.
>>>>>>> c6eefc77
<|MERGE_RESOLUTION|>--- conflicted
+++ resolved
@@ -137,7 +137,30 @@
 eva predict_fit --config configs/vision/pathology/offline/<task>.yaml
 ```
 
-<<<<<<< HEAD
+
+### H-optimus-0 (Bioptimus) - ViT-G14 [[5]](#references)
+[Bioptimus](https://www.bioptimus.com) released their H-optimus-0 which was trained on a collection of 500,000 H&E slides. The model weights
+were released on [HuggingFace](https://huggingface.co/bioptimus/H-optimus-0).
+
+```
+MODEL_NAME=pathology/bioptimus_h_optimus_0 \
+NORMALIZE_MEAN=[0.707223, 0.578729, 0.703617] \
+NORMALIZE_STD=[0.211883, 0.230117, 0.177517] \
+IN_FEATURES=1024 \
+eva predict_fit --config configs/vision/pathology/offline/<task>.yaml
+```
+
+
+### Prov-GigaPath - DINOv2 ViT-G14 [[6]](#references)
+To evaluate the [Prov-Gigapath](https://github.com/prov-gigapath/prov-gigapath) model, available on [HuggingFace](https://huggingface.co/prov-gigapath/prov-gigapath), run:
+
+```
+MODEL_NAME=pathology/prov_gigapath \
+IN_FEATURES=1536 \
+eva predict_fit --config configs/vision/pathology/offline/<task>.yaml
+```
+
+
 ### hibou-B (hist.ai) - DINOv2 ViT-B14 (1M Slides) [[7]](#references)
 To evaluate [hist.ai's](https://www.hist.ai/) FM with DINOv2 ViT-B14 backbone, pretrained on
 a proprietary dataset of one million slides, available for download on
@@ -164,30 +187,7 @@
 eva predict_fit --config configs/vision/pathology/offline/<task>.yaml
 ```
 
-=======
-### H-optimus-0 (Bioptimus) - ViT-G14 [[5]](#references)
-[Bioptimus](https://www.bioptimus.com) released their H-optimus-0 which was trained on a collection of 500,000 H&E slides. The model weights
-were released on [HuggingFace](https://huggingface.co/bioptimus/H-optimus-0).
-
-```
-MODEL_NAME=pathology/bioptimus_h_optimus_0 \
-NORMALIZE_MEAN=[0.707223, 0.578729, 0.703617] \
-NORMALIZE_STD=[0.211883, 0.230117, 0.177517] \
-IN_FEATURES=1024 \
-eva predict_fit --config configs/vision/pathology/offline/<task>.yaml
-```
-
-### Prov-GigaPath - DINOv2 ViT-G14 [[6]](#references)
-To evaluate the [Prov-Gigapath](https://github.com/prov-gigapath/prov-gigapath) model, available on [HuggingFace](https://huggingface.co/prov-gigapath/prov-gigapath), run:
-
-```
-MODEL_NAME=pathology/prov_gigapath \
-IN_FEATURES=1536 \
-eva predict_fit --config configs/vision/pathology/offline/<task>.yaml
-```
-
-
->>>>>>> c6eefc77
+
 ## References
 
  [1]: Kang, Mingu, et al. "Benchmarking self-supervised learning on diverse pathology datasets." Proceedings of the IEEE/CVF Conference on Computer Vision and Pattern Recognition. 2023.
@@ -198,10 +198,8 @@
 
  [4]: Aben, Nanne, et al. "Towards Large-Scale Training of Pathology Foundation Models." arXiv preprint arXiv:2404.15217 (2024).
 
-<<<<<<< HEAD
- [7]: Nechaev, Dmitry, Alexey Pchelnikov, and Ekaterina Ivanova. "Hibou: A Family of Foundational Vision Transformers for Pathology." arXiv preprint arXiv:2406.05074 (2024).
-=======
  [5]: Saillard, et al. "H-optimus-0" https://github.com/bioptimus/releases/tree/main/models/h-optimus/v0 (2024).
 
  [6]: Xu, Hanwen, et al. "A whole-slide foundation model for digital pathology from real-world data." Nature (2024): 1-8.
->>>>>>> c6eefc77
+
+ [7]: Nechaev, Dmitry, Alexey Pchelnikov, and Ekaterina Ivanova. "Hibou: A Family of Foundational Vision Transformers for Pathology." arXiv preprint arXiv:2406.05074 (2024).