# How to use *eva*

Before starting to use *eva*, it's important to get familiar with the different workflows, subcommands and configurations.


## *eva* subcommands

To run an evaluation, we call:
```
eva <subcommand> --config <path-to-config-file>
```

The *eva* interface supports the subcommands: `predict`, `fit` and `predict_fit`.

- **`fit`**: is used to train a decoder for a specific task and subsequently evaluate the performance. This can be done *online* or *offline* \*
- **`predict`**: is used to compute embeddings for input images with a provided FM-checkpoint. This is the first step of the *offline* workflow
- **`predict_fit`**: runs `predict` and `fit` sequentially. Like the `fit`-online run, it runs a complete evaluation with images as input.

### \* *online* vs. *offline* workflows

We distinguish between the *online* and *offline* workflow:

- *online*: This mode uses raw images as input and generates the embeddings using a frozen FM backbone on the fly to train a downstream head network.
- *offline*: In this mode, embeddings are pre-computed and stored locally in a first step, and loaded in a 2nd step from disk to train the downstream head network.

The *online* workflow can be used to quickly run a complete evaluation without saving and tracking embeddings. The *offline* workflow runs faster (only one FM-backbone forward pass) and is ideal to experiment with different decoders on the same FM-backbone.


## Run configurations

### Config files

The setup for an *eva* run is provided in a `.yaml` config file which is defined with the `--config` flag.

A config file specifies the setup for the *trainer* (including callback for the model backbone), the *model* (setup of the trainable decoder) and *data* module. 

The config files for the datasets and models that *eva* supports out of the box, you can find on [GitHub](https://github.com/kaiko-ai/eva/tree/0.0.2). We recommend that you inspect some of them to get a better understanding of their structure and content.


### Environment variables

To customize runs, without the need of creating custom config-files, you can overwrite the config-parameters listed below by setting them as environment variables.

|                         | Type  | Description |
|-------------------------|-------|-------------|
| `MODEL_NAME`            | `str`   | The name of the backbone model to load from the model registry. (e.g. pathology/kaiko_vitb8) facebookresearch/dino FM is evaluated |
| `OUT_INDICES`           | `int` \| `tuple[int]` \| `None`   | The indices of the feature maps to select. E.g. `1` outputs last feature map of the backbone, `3` outputs the last three feature maps, and `(-2, -4)` returns the penultimate and the forth before the last maps. Currently this is only used for segmentation tasks.  |
| `DATA_ROOT`             | `str`   | The location of where the datasets will be downloaded to / loaded from during evaluation. |
| `DOWNLOAD`              | `bool`  | Whether to automatically download the dataset (make sure to review the license of the dataset first and note that not all datasets support this) . |
| `OUTPUT_ROOT`           | `str`   | The directory to store logging outputs and evaluation results |
| `EMBEDDINGS_ROOT`       | `str`   | The directory to store the computed embeddings during `eva predict`. |
| `IN_FEATURES`           | `int`   | The input feature dimension (embedding) |
| `N_RUNS`                | `int`   | Number of `fit` runs to perform in a session, defaults to 5 |
| `MAX_STEPS`             | `int`   | Maximum number of training steps (if early stopping is not triggered) |
| `BATCH_SIZE`            | `int`   | Batch size for a training step |
| `PREDICT_BATCH_SIZE`    | `int`   | Batch size for a predict step |
| `LR_VALUE`              | `float` | Learning rate for training the decoder |
| `MONITOR_METRIC`        | `str`   | The metric to monitor for early stopping and final model checkpoint loading |
| `MONITOR_METRIC_MODE`   | `str`   | "min" or "max", depending on the `MONITOR_METRIC` used |
| `REPO_OR_DIR`           | `str`   | GitHub repo with format containing model implementation, e.g. "facebookresearch/dino:main" |
| `TQDM_REFRESH_RATE`     | `str`   | Determines at which rate (in number of batches) the progress bars get updated. Set it to 0 to disable the progress bar. |
<<<<<<< HEAD
| `METRICS_DEVICE`        | `str`   | Specifies the device on which to compute the metrics. If not set, will use the same device as used for training. |
=======
| `N_DATA_WORKERS`     | `str`   | How many subprocesses to use for the torch dataloaders. Set to `null` to use the number of cpu cores. |
>>>>>>> ffe489df
<|MERGE_RESOLUTION|>--- conflicted
+++ resolved
@@ -59,8 +59,5 @@
 | `MONITOR_METRIC_MODE`   | `str`   | "min" or "max", depending on the `MONITOR_METRIC` used |
 | `REPO_OR_DIR`           | `str`   | GitHub repo with format containing model implementation, e.g. "facebookresearch/dino:main" |
 | `TQDM_REFRESH_RATE`     | `str`   | Determines at which rate (in number of batches) the progress bars get updated. Set it to 0 to disable the progress bar. |
-<<<<<<< HEAD
-| `METRICS_DEVICE`        | `str`   | Specifies the device on which to compute the metrics. If not set, will use the same device as used for training. |
-=======
 | `N_DATA_WORKERS`     | `str`   | How many subprocesses to use for the torch dataloaders. Set to `null` to use the number of cpu cores. |
->>>>>>> ffe489df
+| `METRICS_DEVICE`        | `str`   | Specifies the device on which to compute the metrics. If not set, will use the same device as used for training. |