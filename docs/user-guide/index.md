--- conflicted
+++ resolved
@@ -1,13 +1,5 @@
 # User Guide
 
-<<<<<<< HEAD
-- [Getting started](getting_started.md)
-- [How to use eva](how_to_use.md)
-- [Tutorials](tutorials/online_vs_offline.md)
-    - [Online v.s. Offline Evaluations](tutorials/online_vs_offline.md)
-    - [Model Wrappers](tutorials/model_wrappers.md)
-- [Replicate evaluations](replicate_evaluations.md)
-=======
 ### [Getting started](getting_started.md)
 
 Install ***eva*** on your machine.
@@ -16,11 +8,10 @@
 
 Get familiar with the different workflows, subcommands and configurations.
 
-### [Tutorials](tutorials.md)
+### [Tutorials](tutorials/index.md)
 
 Run ***eva*** with the different subcommands, replicate our evaluation results and train a supervised ResNet18 from scratch.
 
-### [Replicate evaluations](replicate_evaluations.md)
+### [Advanced user guide](advanced/index.md)
 
-Find the instructions to completely replicate the evaluation results presented [on the ***eva*** main page](../index.md)
->>>>>>> dba4f1a9
+Get to know **eva** in more depth by studying our advanced user guides.