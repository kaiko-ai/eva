--- conflicted
+++ resolved
@@ -31,11 +31,7 @@
 
 _Oncology FM Evaluation Framework by [kaiko.ai](https://www.kaiko.ai/)_
 
-<<<<<<< HEAD
-*eva* currently supports performance evaluation for vision Foundation Models ("FMs") and supervised machine learning models on WSI (patch- and slide-level) as well as radiology image segmentation tasks using CT scans.
-=======
-*eva* currently supports performance evaluation for vision Foundation Models ("FMs") and supervised machine learning models on WSI (patch- and slide-level), radiology image segmentation, and text classification tasks.
->>>>>>> 0aea790e
+*eva* currently supports performance evaluation for vision Foundation Models ("FMs") and supervised machine learning models on WSI (patch- and slide-level), radiology image segmentation (CT scans) and text classification tasks.
 
 With *eva* we provide the open-source community with an easy-to-use framework that follows industry best practices to deliver a robust, reproducible and fair evaluation benchmark across FMs of different sizes and architectures.
 
