--- conflicted
+++ resolved
@@ -10,11 +10,8 @@
 | Dataset                            | #Patches | Patch Size | Magnification (μm/px)  | Task                       |   Tissue Type   |
 |------------------------------------|----------|------------|------------------------|----------------------------|------------------|
 | [BACH](bach.md)                    | 400      | 2048x1536  | 20x (0.5)              | Classification (4 classes) | Breast           |
-<<<<<<< HEAD
+| [BRACS](bracs.md)                  | 4539     | variable   | 40x (0.25)             | Classification (7 classes) | Breast           |
 | [BreakHis](breakhis.md)            | 1995     | 700x460    | 40x (0.25)             | Classification (8 classes) | Breast           |
-=======
-| [BRACS](bracs.md)                  | 4539     | variable   | 40x (0.25)             | Classification (7 classes) | Breast           |
->>>>>>> 6f6b45fd
 | [CRC](crc.md)                      | 107,180  | 224x224    | 20x (0.5)              | Classification (9 classes) | Colorectal       |
 | [GleasonArvaniti](crc.md)          | 22,752   | 750x750    | 40x (0.23)             | Classification (4 classes) | Prostate         |
 | [PatchCamelyon](patch_camelyon.md) | 327,680  | 96x96      | 10x (1.0) \*           | Classification (2 classes) | Breast           |
