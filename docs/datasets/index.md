# Datasets

*eva* provides native support for several public datasets. When possible, the corresponding dataset classes facilitate automatic download to disk, if not possible, this documentation provides download instructions.

## Vision Datasets Overview

### Whole Slide (WSI) and microscopy image datasets

#### Patch-level
<<<<<<< HEAD
| Dataset                            | #Patches | Patch Size  | Magnification (μm/px)  | Task                       |   Tissue Type   |
|------------------------------------|----------|-------------|------------------------|----------------------------|------------------|
| [BACH](bach.md)                    | 400      | 2048x1536   | 20x (0.5)              | Classification (4 classes) | Breast           |
| [CRC](crc.md)                      | 107,180  | 224x224     | 20x (0.5)              | Classification (9 classes) | Colorectal       |
| [PatchCamelyon](patch_camelyon.md) | 327,680  | 96x96       | 10x (1.0) \*           | Classification (2 classes) | Breast           |
| [MHIST](mhist.md)                  | 3,152    | 224x224     |  5x (2.0) \*           | Classification (2 classes) | Colorectal Polyp |
| [UniToPatho](unitopatho.md)          | 8669     | 1812 x 1812 |  20x (0.4415)          | Classification (6 classes) | Colorectal Polyp |
=======
| Dataset                            | #Patches | Patch Size | Magnification (μm/px)  | Task                       |   Tissue Type   |
|------------------------------------|----------|------------|------------------------|----------------------------|------------------|
| [BACH](bach.md)                    | 400      | 2048x1536  | 20x (0.5)              | Classification (4 classes) | Breast           |
| [BRACS](bracs.md)                  | 4539     | variable   | 40x (0.25)             | Classification (7 classes) | Breast           |
| [BreakHis](breakhis.md)            | 1995     | 700x460    | 40x (0.25)             | Classification (8 classes) | Breast           |
| [CRC](crc.md)                      | 107,180  | 224x224    | 20x (0.5)              | Classification (9 classes) | Colorectal       |
| [GleasonArvaniti](crc.md)          | 22,752   | 750x750    | 40x (0.23)             | Classification (4 classes) | Prostate         |
| [PatchCamelyon](patch_camelyon.md) | 327,680  | 96x96      | 10x (1.0) \*           | Classification (2 classes) | Breast           |
| [MHIST](mhist.md)                  | 3,152    | 224x224    |  5x (2.0) \*           | Classification (2 classes) | Colorectal Polyp |
>>>>>>> 2d81aaa2
| [MoNuSAC](monusac.md)              | 294      | 113x81 - 1398x1956  | 40x (0.25)    | Segmentation (4 classes)   | Multi-Organ Cell Type (Breast, Kidney, Lung and Prostate) |
| [CoNSeP](consep.md)                | 41       | 1000x1000   |  40x (0.25) \*         | Segmentation (8 classes)   | Colorectal Nuclear |

\* Downsampled from 40x (0.25 μm/px) to increase the field of view.

#### Slide-level
| Dataset                            | #Slides  | Slide Size                | Magnification (μm/px)  | Task                       | Cancer Type      |
|------------------------------------|----------|---------------------------|------------------------|----------------------------|------------------|
| [Camelyon16](camelyon16.md)        | 400      | ~100-250k x ~100-250k x 3 |  40x (0.25)            | Classification (2 classes) | Breast           |
| [PANDA](panda.md)                  | 9,555    | ~20k x 20k x 3            |  20x (0.5)             | Classification (6 classes) | Prostate         |
| [PANDASmall](panda_small.md)       | 1,909     | ~20k x 20k x 3           |  20x (0.5)             | Classification (6 classes) | Prostate         |


### Radiology datasets

| Dataset | #Images | Image Size | Task  | Download provided
|---|---|---|---|---|
| [TotalSegmentator](total_segmentator.md) | 1228 | ~300 x ~300 x ~350 \* |  Semantic Segmentation (117 classes) | Yes |
| [LiTS](lits.md) | 131 (58638) | ~300 x ~300 x ~350 \* |  Semantic Segmentation (2 classes) | No |

\* 3D images of varying sizes<|MERGE_RESOLUTION|>--- conflicted
+++ resolved
@@ -7,25 +7,16 @@
 ### Whole Slide (WSI) and microscopy image datasets
 
 #### Patch-level
-<<<<<<< HEAD
 | Dataset                            | #Patches | Patch Size  | Magnification (μm/px)  | Task                       |   Tissue Type   |
 |------------------------------------|----------|-------------|------------------------|----------------------------|------------------|
 | [BACH](bach.md)                    | 400      | 2048x1536   | 20x (0.5)              | Classification (4 classes) | Breast           |
+| [BRACS](bracs.md)                  | 4539     | variable   | 40x (0.25)             | Classification (7 classes) | Breast           |
+| [BreakHis](breakhis.md)            | 1995     | 700x460    | 40x (0.25)             | Classification (8 classes) | Breast           |
 | [CRC](crc.md)                      | 107,180  | 224x224     | 20x (0.5)              | Classification (9 classes) | Colorectal       |
+| [GleasonArvaniti](crc.md)          | 22,752   | 750x750    | 40x (0.23)             | Classification (4 classes) | Prostate         |
 | [PatchCamelyon](patch_camelyon.md) | 327,680  | 96x96       | 10x (1.0) \*           | Classification (2 classes) | Breast           |
 | [MHIST](mhist.md)                  | 3,152    | 224x224     |  5x (2.0) \*           | Classification (2 classes) | Colorectal Polyp |
 | [UniToPatho](unitopatho.md)          | 8669     | 1812 x 1812 |  20x (0.4415)          | Classification (6 classes) | Colorectal Polyp |
-=======
-| Dataset                            | #Patches | Patch Size | Magnification (μm/px)  | Task                       |   Tissue Type   |
-|------------------------------------|----------|------------|------------------------|----------------------------|------------------|
-| [BACH](bach.md)                    | 400      | 2048x1536  | 20x (0.5)              | Classification (4 classes) | Breast           |
-| [BRACS](bracs.md)                  | 4539     | variable   | 40x (0.25)             | Classification (7 classes) | Breast           |
-| [BreakHis](breakhis.md)            | 1995     | 700x460    | 40x (0.25)             | Classification (8 classes) | Breast           |
-| [CRC](crc.md)                      | 107,180  | 224x224    | 20x (0.5)              | Classification (9 classes) | Colorectal       |
-| [GleasonArvaniti](crc.md)          | 22,752   | 750x750    | 40x (0.23)             | Classification (4 classes) | Prostate         |
-| [PatchCamelyon](patch_camelyon.md) | 327,680  | 96x96      | 10x (1.0) \*           | Classification (2 classes) | Breast           |
-| [MHIST](mhist.md)                  | 3,152    | 224x224    |  5x (2.0) \*           | Classification (2 classes) | Colorectal Polyp |
->>>>>>> 2d81aaa2
 | [MoNuSAC](monusac.md)              | 294      | 113x81 - 1398x1956  | 40x (0.25)    | Segmentation (4 classes)   | Multi-Organ Cell Type (Breast, Kidney, Lung and Prostate) |
 | [CoNSeP](consep.md)                | 41       | 1000x1000   |  40x (0.25) \*         | Segmentation (8 classes)   | Colorectal Nuclear |
 
