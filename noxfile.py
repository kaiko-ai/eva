"""Packaging, testing and release process automation API.

The automation is build using `nox` (https://nox.thea.codes/en/stable/).

Quick guide:

To run all the sessions:
>>> nox

To run only the code-quality check tagged session:
>>> nox -t quality

To run only the unit-test tagged session:
>>> nox -t tests

To run a session (fmt, lint, check, test):
>>> nox -s {fmt,lint,check,test}

To run a session and pass extra arguments:
>>> nox -s test -- tests/eva/metrics/test_average_loss.py
"""

import os

import nox

PACKAGE = "eva"
"""The name of the library."""

PYTHON_VERSIONS = ["3.10"]
"""The python versions to test on."""

LOCATIONS = "src", "tests", "noxfile.py"
"""The locations to add to nox."""

nox.options.sessions = "fmt", "lint", "check", "test"
"""List of all available sessions."""

nox.options.reuse_existing_virtualenvs = True
"""Whether to re-use the virtualenvs between runs."""

nox.options.stop_on_first_error = True
"""Whether to abort as soon as the first session fails."""

# so that PDM pick up the Python in the virtualenv correctly
os.environ.update({"PDM_IGNORE_SAVED_PYTHON": "1"})

# unexpected behavior in some cases due to __pypackages__
os.environ.pop("PYTHONPATH", None)


@nox.session(tags=["fmt", "format", "quality"])
def fmt(session: nox.Session) -> None:
    """Formats the source code format."""
    args = session.posargs or LOCATIONS
    session.run_always("pdm", "install", "--no-default", "--group", "lint", external=True)
    session.run("isort", *args)
    session.run("black", *args)
    session.run("ruff", "--fix-only", *args)


@nox.session(tags=["lint", "quality"])
def lint(session: nox.Session) -> None:
    """Checks the source code for programmatic, stylistic and security violations."""
    args = session.posargs or LOCATIONS
    session.run_always("pdm", "install", "--no-default", "--group", "lint", external=True)
    session.run("isort", "--check-only", *args)
    session.run("black", "--check", *args)
    session.run("ruff", *args)
    session.run("yamllint", *args)
    session.run("bandit", "-q", "-c", "pyproject.toml", "-r", *args)


@nox.session(tags=["check", "quality"])
def check(session: nox.Session) -> None:
    """Performs statically type checking of the source code."""
    args = session.posargs or LOCATIONS
    session.run_always("pdm", "install", "--group", "dev", "--group", "all", external=True)
    session.run("pyright", *args)


@nox.session(python=PYTHON_VERSIONS, tags=["unit-tests", "tests"])
def test(session: nox.Session) -> None:
    """Runs the tests and code coverage analysis session of the source code."""
    args = session.posargs or ["--cov"]
    session.run_always("pdm", "install", "--group", "dev", "--group", "all", external=True)
    session.run("pytest", *args)


@nox.session(python=PYTHON_VERSIONS, tags=["ci"])
def ci(session: nox.Session) -> None:
    """Runs the CI workflow."""
    session.notify("lint")
    session.notify("check")
    session.notify("test")


@nox.session
<<<<<<< HEAD
def bump(session: nox.Session) -> None:
    """Bumps the version of the library.

    Usage:
      Update patch (0.0.1 -> 0.0.2)
      >>> nox -s bump -- micro

      Update minor (0.0.1 -> 0.1.0)
      >>> nox -s bump -- minor

      Update major (0.0.1 -> 1.0.0)
      >>> nox -s bump -- minor

      Update dev (0.0.1 -> 0.0.1.dev1)
      >>> nox -s bump -- dev
    """
    session.run_always("pdm", "self", "add", "pdm-bump", external=True)
    session.run("pdm", "bump", *session.posargs, external=True)
=======
def build(session: nox.Session) -> None:
    """Builds the source and wheel distributions."""
    session.run("pdm", "build")


@nox.session
def publish(session: nox.Session) -> None:
    """Builds and publishes the source and wheel distributions."""
    session.run("pdm", "publish")
>>>>>>> 50d13779
<|MERGE_RESOLUTION|>--- conflicted
+++ resolved
@@ -96,7 +96,6 @@
 
 
 @nox.session
-<<<<<<< HEAD
 def bump(session: nox.Session) -> None:
     """Bumps the version of the library.
 
@@ -115,7 +114,9 @@
     """
     session.run_always("pdm", "self", "add", "pdm-bump", external=True)
     session.run("pdm", "bump", *session.posargs, external=True)
-=======
+
+
+@nox.session
 def build(session: nox.Session) -> None:
     """Builds the source and wheel distributions."""
     session.run("pdm", "build")
@@ -124,5 +125,4 @@
 @nox.session
 def publish(session: nox.Session) -> None:
     """Builds and publishes the source and wheel distributions."""
-    session.run("pdm", "publish")
->>>>>>> 50d13779
+    session.run("pdm", "publish")