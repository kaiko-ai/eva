"""Main interface class."""

from eva import trainers
from eva.data import datamodules
from eva.data.datamodules import schemas
from eva.models import modules
from eva.vision.data import datasets


class Interface:
    """A high-level interface for training and validating a machine learning model.

    This class provides a convenient interface to connect a model, data, and trainer
    for training and validating the model using the specified data and trainer.
    """

    def fit(
        self,
        model: modules.ModelModule,
        data: datamodules.DataModule,
        trainer: trainers.Trainer,
    ) -> None:
        """Perform model training and evaluation in place.

        This method uses the specified trainer to fit the model using the provided data.

        Example usecases:
        - Using a model consisting of a frozen backbone and a head, the backbone will generate
          the embeddings on the fly which are then used as input features to train the head on
          the downstream task specified by the given dataset.
        - Fitting only the head network using a dataset that loads pre-computed embeddings.


        Args:
            model: The model module.
            data: The data module.
            trainer: The trainer which processes the model and data.
        """
        model = _adapt_model_module(model, data)
        trainer.fit(model=model, datamodule=data)
        trainer.validate(datamodule=data)
        if data.datasets.test is not None:
            trainer.test(datamodule=data)

    def predict(
        self,
        model: modules.ModelModule,
        data: datamodules.DataModule,
        trainer: trainers.Trainer,
    ) -> None:
        """Perform model prediction in place.

        This method performs inference with a pre-trained foundation model to compute embeddings.

        Args:
            model: The model module.
            data: The data module.
            trainer: The trainer which processes the model and data.
        """
        predict_datamodule = datamodules.DataModule(
            dataloaders=schemas.DataloadersSchema(predict=data.dataloaders.predict),
            datasets=schemas.DatasetsSchema(predict=data.datasets.predict),
        )
<<<<<<< HEAD
        trainer.predict(model=model, datamodule=predict_datamodule)
=======
        trainer.predict(model=model, datamodule=predict_datamodule, return_predictions=False)
>>>>>>> e6e6f09e

    def predict_fit(
        self,
        model: modules.ModelModule,
        data: datamodules.DataModule,
        trainer: trainers.Trainer,
    ) -> None:
        """Combines the predict and fit commands in one method.

        This method performs the following two steps:
        1. predict: perform inference with a pre-trained foundation model to compute embeddings.
        2. fit: training the head network using the embeddings generated in step 1.

        Args:
            model: The model module.
            data: The data module.
            trainer: The trainer which processes the model and data.
        """
        self.predict(model=model, data=data, trainer=trainer)
        self.fit(model=model, data=data, trainer=trainer)


def _adapt_model_module(
    model: modules.ModelModule, data: datamodules.DataModule
) -> modules.ModelModule:
    """Adapts the model module based on the specified data module."""
    if isinstance(data.datasets.train, datasets.PatchEmbeddingDataset) and isinstance(
        model, modules.HeadModule
    ):
        model.backbone = None  # disable backbone when using pre-computed embeddings
    return model<|MERGE_RESOLUTION|>--- conflicted
+++ resolved
@@ -4,7 +4,6 @@
 from eva.data import datamodules
 from eva.data.datamodules import schemas
 from eva.models import modules
-from eva.vision.data import datasets
 
 
 class Interface:
@@ -61,11 +60,7 @@
             dataloaders=schemas.DataloadersSchema(predict=data.dataloaders.predict),
             datasets=schemas.DatasetsSchema(predict=data.datasets.predict),
         )
-<<<<<<< HEAD
-        trainer.predict(model=model, datamodule=predict_datamodule)
-=======
         trainer.predict(model=model, datamodule=predict_datamodule, return_predictions=False)
->>>>>>> e6e6f09e
 
     def predict_fit(
         self,
@@ -85,15 +80,4 @@
             trainer: The trainer which processes the model and data.
         """
         self.predict(model=model, data=data, trainer=trainer)
-        self.fit(model=model, data=data, trainer=trainer)
-
-
-def _adapt_model_module(
-    model: modules.ModelModule, data: datamodules.DataModule
-) -> modules.ModelModule:
-    """Adapts the model module based on the specified data module."""
-    if isinstance(data.datasets.train, datasets.PatchEmbeddingDataset) and isinstance(
-        model, modules.HeadModule
-    ):
-        model.backbone = None  # disable backbone when using pre-computed embeddings
-    return model+        self.fit(model=model, data=data, trainer=trainer)