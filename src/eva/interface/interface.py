"""Main interface class."""

from eva import trainers
from eva.data import datamodules
from eva.models import modules


class Interface:
    """A high-level interface for training and validating a machine learning model.

    This class provides a convenient interface to connect a model, data, and trainer
    for training and validating the model using the specified data and trainer.
    """

    def fit(
        self,
        model: modules.ModelModule,
        data: datamodules.DataModule,
        trainer: trainers.Trainer,
    ) -> None:
<<<<<<< HEAD
        """Perform model training in place.
=======
        """Perform model training and evaluation in place.
>>>>>>> 43b716a7

        This method uses the specified trainer to fit the model using the provided data.

        Args:
            model: The model module.
            data: The data module.
            trainer: The trainer which processes the model and data.
        """
<<<<<<< HEAD
        trainer.fit(model=model, datamodule=data)
=======
        trainer.fit(model=model, datamodule=data)
        trainer.test(datamodule=data)
>>>>>>> 43b716a7
<|MERGE_RESOLUTION|>--- conflicted
+++ resolved
@@ -18,11 +18,7 @@
         data: datamodules.DataModule,
         trainer: trainers.Trainer,
     ) -> None:
-<<<<<<< HEAD
-        """Perform model training in place.
-=======
         """Perform model training and evaluation in place.
->>>>>>> 43b716a7
 
         This method uses the specified trainer to fit the model using the provided data.
 
@@ -31,9 +27,5 @@
             data: The data module.
             trainer: The trainer which processes the model and data.
         """
-<<<<<<< HEAD
         trainer.fit(model=model, datamodule=data)
-=======
-        trainer.fit(model=model, datamodule=data)
-        trainer.test(datamodule=data)
->>>>>>> 43b716a7
+        trainer.test(datamodule=data)