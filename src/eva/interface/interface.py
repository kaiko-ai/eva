"""Main interface class."""

import os
from datetime import datetime

from eva import trainers
from eva.data import datamodules
from eva.data.datamodules import schemas
from eva.models import modules
<<<<<<< HEAD
from eva.utils.recorder import get_run_id, record_results
=======
from eva.vision.data import datasets
>>>>>>> 1adef2ed


class Interface:
    """A high-level interface for training and validating a machine learning model.

    This class provides a convenient interface to connect a model, data, and trainer
    for training and validating the model using the specified data and trainer.
    """

    def fit(
        self,
        model: modules.ModelModule,
        data: datamodules.DataModule,
        trainer: trainers.Trainer,
    ) -> None:
        """Perform model training and evaluation in place.

        This method uses the specified trainer to fit the model using the provided data.

        Example usecases:
        - Using a model consisting of a frozen backbone and a head, the backbone will generate
          the embeddings on the fly which are then used as input features to train the head on
          the downstream task specified by the given dataset.
        - Fitting only the head network using a dataset that loads pre-computed embeddings.


        Args:
            model: The model module.
            data: The data module.
            trainer: The trainer which processes the model and data.
        """
<<<<<<< HEAD
        start_time = datetime.now()
        run_id = get_run_id(start_time)
        trainer.fit(model=model, datamodule=data)
        evaluation_results = {
            "val": trainer.validate(datamodule=data)[0],
            "test": trainer.test(datamodule=data)[0],
        }
        end_time = datetime.now()
        results_dir = os.path.join(trainer.default_root_dir, run_id)
        record_results(evaluation_results, results_dir, start_time, end_time)
=======
        model = _adapt_model_module(model, data)
        trainer.fit(model=model, datamodule=data)

        trainer.validate(datamodule=data)
        if data.datasets.test is not None:
            trainer.test(datamodule=data)

    def predict(
        self,
        model: modules.ModelModule,
        data: datamodules.DataModule,
        trainer: trainers.Trainer,
    ) -> None:
        """Perform model prediction in place.

        This method performs inference with a pre-trained foundation model to compute embeddings.

        Args:
            model: The model module.
            data: The data module.
            trainer: The trainer which processes the model and data.
        """
        predict_datamodule = datamodules.DataModule(
            dataloaders=schemas.DataloadersSchema(predict=data.dataloaders.predict),
            datasets=schemas.DatasetsSchema(predict=data.datasets.predict),
        )

        trainer.predict(model=model, datamodule=predict_datamodule)

    def predict_fit(
        self,
        model: modules.ModelModule,
        data: datamodules.DataModule,
        trainer: trainers.Trainer,
    ) -> None:
        """Combines the predict and fit commands in one method.

        This method performs the following two steps:
        1. predict: perform inference with a pre-trained foundation model to compute embeddings.
        2. fit: training the head network using the embeddings generated in step 1.

        Args:
            model: The model module.
            data: The data module.
            trainer: The trainer which processes the model and data.
        """
        self.predict(model=model, data=data, trainer=trainer)
        self.fit(model=model, data=data, trainer=trainer)


def _adapt_model_module(
    model: modules.ModelModule, data: datamodules.DataModule
) -> modules.ModelModule:
    """Adapts the model module based on the specified data module."""
    if isinstance(data.datasets.train, datasets.PatchEmbeddingDataset) and isinstance(
        model, modules.HeadModule
    ):
        model.backbone = None  # disable backbone when using pre-computed embeddings
    return model
>>>>>>> 1adef2ed
<|MERGE_RESOLUTION|>--- conflicted
+++ resolved
@@ -7,11 +7,8 @@
 from eva.data import datamodules
 from eva.data.datamodules import schemas
 from eva.models import modules
-<<<<<<< HEAD
+from eva.vision.data import datasets
 from eva.utils.recorder import get_run_id, record_results
-=======
-from eva.vision.data import datasets
->>>>>>> 1adef2ed
 
 
 class Interface:
@@ -43,24 +40,18 @@
             data: The data module.
             trainer: The trainer which processes the model and data.
         """
-<<<<<<< HEAD
         start_time = datetime.now()
         run_id = get_run_id(start_time)
+        model = _adapt_model_module(model, data)
         trainer.fit(model=model, datamodule=data)
-        evaluation_results = {
-            "val": trainer.validate(datamodule=data)[0],
-            "test": trainer.test(datamodule=data)[0],
-        }
+
+        evaluation_results = {"val": trainer.validate(datamodule=data)}
+        if data.datasets.test is not None:
+            evaluation_results["test"] = trainer.test(datamodule=data)
+
         end_time = datetime.now()
         results_dir = os.path.join(trainer.default_root_dir, run_id)
         record_results(evaluation_results, results_dir, start_time, end_time)
-=======
-        model = _adapt_model_module(model, data)
-        trainer.fit(model=model, datamodule=data)
-
-        trainer.validate(datamodule=data)
-        if data.datasets.test is not None:
-            trainer.test(datamodule=data)
 
     def predict(
         self,
@@ -113,5 +104,4 @@
         model, modules.HeadModule
     ):
         model.backbone = None  # disable backbone when using pre-computed embeddings
-    return model
->>>>>>> 1adef2ed
+    return model