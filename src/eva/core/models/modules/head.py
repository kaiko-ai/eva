""""Neural Network Head Module."""

from typing import Any, Callable

import torch
from lightning.pytorch.cli import LRSchedulerCallable, OptimizerCallable
from lightning.pytorch.utilities.types import STEP_OUTPUT
from torch import optim
from torch.optim import lr_scheduler
from typing_extensions import override

from eva.core.metrics import structs as metrics_lib
from eva.core.models.modules import module
from eva.core.models.modules.typings import DATA_SAMPLE, MODEL_TYPE
from eva.core.models.modules.utils import batch_postprocess, grad


class HeadModule(module.ModelModule):
    """Neural Net Head Module for training on features.

    It can be used for supervised (mini-batch) stochastic gradient descent
    downstream tasks such as classification, regression and segmentation.
    """

    def __init__(
        self,
        head: MODEL_TYPE,
        criterion: Callable[..., torch.Tensor],
        backbone: MODEL_TYPE | None = None,
        optimizer: OptimizerCallable = optim.Adam,
        lr_scheduler: LRSchedulerCallable = lr_scheduler.ConstantLR,
        metrics: metrics_lib.MetricsSchema | None = None,
        postprocess: batch_postprocess.BatchPostProcess | None = None,
    ) -> None:
        """Initializes the neural net head module.

        Args:
            head: The neural network that would be trained on the features.
            criterion: The loss function to use.
            backbone: The feature extractor. If `None`, it will be expected
                that the input batch returns the features directly.
            optimizer: The optimizer to use.
            lr_scheduler: The learning rate scheduler to use.
            metrics: The metric groups to track.
            postprocess: A list of helper functions to apply after the
                loss and before the metrics calculation to the model
                predictions and targets.
        """
        super().__init__(metrics=metrics, postprocess=postprocess)

        self.head = head
        self.criterion = criterion
        self.backbone = backbone
        self.optimizer = optimizer
        self.lr_scheduler = lr_scheduler

    @override
    def configure_model(self) -> Any:
        if self.backbone is not None:
            grad.deactivate_requires_grad(self.backbone)

    @override
    def configure_optimizers(self) -> Any:
        parameters = self.head.parameters()
        optimizer = self.optimizer(parameters)
        lr_scheduler = self.lr_scheduler(optimizer)
        return {"optimizer": optimizer, "lr_scheduler": lr_scheduler}

    @override
    def forward(self, tensor: torch.Tensor, *args: Any, **kwargs: Any) -> torch.Tensor:
        features = tensor if self.backbone is None else self.backbone(tensor)
        return self.head(features).squeeze(-1)

    @override
<<<<<<< HEAD
    def on_fit_start(self) -> None:
        if self.backbone is not None:
            grad.deactivate_requires_grad(self.backbone)

    @override
    def training_step(self, batch: DATA_SAMPLE, *args: Any, **kwargs: Any) -> STEP_OUTPUT:
=======
    def training_step(self, batch: INPUT_BATCH, *args: Any, **kwargs: Any) -> STEP_OUTPUT:
>>>>>>> 7985745a
        return self._batch_step(batch)

    @override
    def validation_step(self, batch: DATA_SAMPLE, *args: Any, **kwargs: Any) -> STEP_OUTPUT:
        return self._batch_step(batch)

    @override
    def test_step(self, batch: DATA_SAMPLE, *args: Any, **kwargs: Any) -> STEP_OUTPUT:
        return self._batch_step(batch)

    @override
    def predict_step(self, batch: DATA_SAMPLE, *args: Any, **kwargs: Any) -> torch.Tensor:
        tensor = DATA_SAMPLE(*batch).data
        return tensor if self.backbone is None else self.backbone(tensor)

<<<<<<< HEAD
    @override
    def on_fit_end(self) -> None:
        if self.backbone is not None:
            grad.activate_requires_grad(self.backbone)

    def _batch_step(self, batch: DATA_SAMPLE) -> STEP_OUTPUT:
=======
    def _batch_step(self, batch: INPUT_BATCH) -> STEP_OUTPUT:
>>>>>>> 7985745a
        """Performs a model forward step and calculates the loss.

        Args:
            batch: The desired batch to process.

        Returns:
            The batch step output.
        """
        data, targets, metadata = DATA_SAMPLE(*batch)
        predictions = self(data)
        loss = self.criterion(predictions, targets)
        return {
            "loss": loss,
            "targets": targets,
            "predictions": predictions,
            "metadata": metadata,
        }<|MERGE_RESOLUTION|>--- conflicted
+++ resolved
@@ -11,7 +11,7 @@
 
 from eva.core.metrics import structs as metrics_lib
 from eva.core.models.modules import module
-from eva.core.models.modules.typings import DATA_SAMPLE, MODEL_TYPE
+from eva.core.models.modules.typings import INPUT_BATCH, MODEL_TYPE
 from eva.core.models.modules.utils import batch_postprocess, grad
 
 
@@ -72,41 +72,23 @@
         return self.head(features).squeeze(-1)
 
     @override
-<<<<<<< HEAD
-    def on_fit_start(self) -> None:
-        if self.backbone is not None:
-            grad.deactivate_requires_grad(self.backbone)
-
-    @override
-    def training_step(self, batch: DATA_SAMPLE, *args: Any, **kwargs: Any) -> STEP_OUTPUT:
-=======
     def training_step(self, batch: INPUT_BATCH, *args: Any, **kwargs: Any) -> STEP_OUTPUT:
->>>>>>> 7985745a
         return self._batch_step(batch)
 
     @override
-    def validation_step(self, batch: DATA_SAMPLE, *args: Any, **kwargs: Any) -> STEP_OUTPUT:
+    def validation_step(self, batch: INPUT_BATCH, *args: Any, **kwargs: Any) -> STEP_OUTPUT:
         return self._batch_step(batch)
 
     @override
-    def test_step(self, batch: DATA_SAMPLE, *args: Any, **kwargs: Any) -> STEP_OUTPUT:
+    def test_step(self, batch: INPUT_BATCH, *args: Any, **kwargs: Any) -> STEP_OUTPUT:
         return self._batch_step(batch)
 
     @override
-    def predict_step(self, batch: DATA_SAMPLE, *args: Any, **kwargs: Any) -> torch.Tensor:
-        tensor = DATA_SAMPLE(*batch).data
+    def predict_step(self, batch: INPUT_BATCH, *args: Any, **kwargs: Any) -> torch.Tensor:
+        tensor = INPUT_BATCH(*batch).data
         return tensor if self.backbone is None else self.backbone(tensor)
 
-<<<<<<< HEAD
-    @override
-    def on_fit_end(self) -> None:
-        if self.backbone is not None:
-            grad.activate_requires_grad(self.backbone)
-
-    def _batch_step(self, batch: DATA_SAMPLE) -> STEP_OUTPUT:
-=======
     def _batch_step(self, batch: INPUT_BATCH) -> STEP_OUTPUT:
->>>>>>> 7985745a
         """Performs a model forward step and calculates the loss.
 
         Args:
@@ -115,7 +97,7 @@
         Returns:
             The batch step output.
         """
-        data, targets, metadata = DATA_SAMPLE(*batch)
+        data, targets, metadata = INPUT_BATCH(*batch)
         predictions = self(data)
         loss = self.criterion(predictions, targets)
         return {
