"""Wrapper class for ONNX models."""

from typing import Any, Callable, Literal

import onnxruntime as ort
import torch
from typing_extensions import override

from eva.core.models.wrappers import base


class ONNXModel(base.BaseModel):
    """Wrapper class for loading ONNX models."""

    def __init__(
        self,
        path: str,
        device: Literal["cpu", "cuda"] | None = "cpu",
        tensor_transforms: Callable | None = None,
    ):
        """Initializes the model.

        Args:
            path: The path to the .onnx model file.
            device: The device to run the model on. This can be either "cpu" or "cuda".
            tensor_transforms: The transforms to apply to the output tensor produced by the model.
        """
        super().__init__(tensor_transforms=tensor_transforms)

        self._path = path
        self._device = device

        self.load_model()

    @override
    def load_model(self) -> Any:
        if self._device == "cuda" and not torch.cuda.is_available():
            raise ValueError("Device is set to 'cuda', but CUDA is not available.")
        provider = "CUDAExecutionProvider" if self._device == "cuda" else "CPUExecutionProvider"
<<<<<<< HEAD
        self._model = ort.InferenceSession(self._path, providers=[provider])
=======
        self._model = ort.InferenceSession(self._path, providers=[provider])  # type: ignore
>>>>>>> e5d615ab

    @override
    def model_forward(self, tensor: torch.Tensor) -> torch.Tensor:
        # TODO: Use IO binding to avoid copying the tensor to CPU.
        # https://onnxruntime.ai/docs/api/python/api_summary.html#data-on-device
        if not isinstance(self._model, ort.InferenceSession):
            raise ValueError("Model is not loaded.")
        inputs = {self._model.get_inputs()[0].name: tensor.detach().cpu().numpy()}
        outputs = self._model.run(None, inputs)[0]
        return torch.from_numpy(outputs).float().to(tensor.device)<|MERGE_RESOLUTION|>--- conflicted
+++ resolved
@@ -37,11 +37,7 @@
         if self._device == "cuda" and not torch.cuda.is_available():
             raise ValueError("Device is set to 'cuda', but CUDA is not available.")
         provider = "CUDAExecutionProvider" if self._device == "cuda" else "CPUExecutionProvider"
-<<<<<<< HEAD
-        self._model = ort.InferenceSession(self._path, providers=[provider])
-=======
         self._model = ort.InferenceSession(self._path, providers=[provider])  # type: ignore
->>>>>>> e5d615ab
 
     @override
     def model_forward(self, tensor: torch.Tensor) -> torch.Tensor:
