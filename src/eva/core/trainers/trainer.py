"""Core trainer module."""

import os
from typing import Any, Literal

import loguru
from lightning.pytorch import loggers as pl_loggers
from lightning.pytorch import trainer as pl_trainer
from lightning.pytorch.utilities import argparse
from lightning_fabric.utilities import cloud_io
from typing_extensions import override

from eva.core import loggers as eva_loggers
<<<<<<< HEAD
from eva.core.trainers import _logging
=======
from eva.core.data import datamodules
from eva.core.loggers.utils import wandb as wandb_utils
from eva.core.models import modules
from eva.core.trainers import _logging, functional
>>>>>>> 1f85ab35


class Trainer(pl_trainer.Trainer):
    """Core trainer class.

    This is an extended version of lightning's core trainer class.
    """

    @argparse._defaults_from_env_vars
    def __init__(
        self,
        *args: Any,
        default_root_dir: str = "logs",
        n_runs: int = 1,
        checkpoint_type: Literal["best", "last"] = "best",
        **kwargs: Any,
    ) -> None:
        """Initializes the trainer.

        For the input arguments, refer to ::class::`lightning.pytorch.Trainer`.

        Args:
            args: Positional arguments of ::class::`lightning.pytorch.Trainer`.
            default_root_dir: The default root directory to store the output logs.
                Unlike in ::class::`lightning.pytorch.Trainer`, this path would be the
                prioritized destination point.
            n_runs: The amount of runs (fit and evaluate) to perform in an evaluation session.
            checkpoint_type: Wether to load the "best" or "last" checkpoint saved by the checkpoint
                callback for evaluations on validation & test sets.
            kwargs: Kew-word arguments of ::class::`lightning.pytorch.Trainer`.
        """
        super().__init__(*args, default_root_dir=default_root_dir, **kwargs)

        self.checkpoint_type = checkpoint_type
        self.n_runs = n_runs

        self._session_id: str = _logging.generate_session_id()
        self._log_dir: str = self.default_log_dir

        self.init_logger_run(0)

    @property
    def default_log_dir(self) -> str:
        """Returns the default log directory."""
        return os.path.join(self.default_root_dir, self._session_id)

    @property
    @override
    def log_dir(self) -> str | None:
        return self.strategy.broadcast(self._log_dir)

    def init_logger_run(self, run_id: int | None) -> None:
        """Setup the loggers & log directories when starting a new run.

        Args:
            run_id: The id of the current run.
        """
        subdirectory = f"run_{run_id}" if run_id is not None else ""
        self._log_dir = os.path.join(self.default_root_dir, self._session_id, subdirectory)

        enabled_loggers = []
        for logger in self.loggers or []:
            if isinstance(logger, (pl_loggers.CSVLogger, pl_loggers.TensorBoardLogger)):
                if not cloud_io._is_local_file_protocol(self.default_root_dir):
                    loguru.logger.warning(
                        f"Skipped {type(logger).__name__} as remote storage is not supported."
                    )
                    continue
                else:
                    logger._root_dir = self.default_root_dir
                    logger._name = self._session_id
                    logger._version = subdirectory
            elif isinstance(logger, pl_loggers.WandbLogger):
                task_name = self.default_root_dir.split("/")[-1]
                run_name = os.getenv("WANDB_RUN_NAME", f"{task_name}_{self._session_id}")
                wandb_utils.init_run(f"{run_name}_{run_id}", logger._wandb_init)
            enabled_loggers.append(logger)

<<<<<<< HEAD
        self._loggers = enabled_loggers or [eva_loggers.DummyLogger(self._log_dir)]
=======
        self._loggers = enabled_loggers or [eva_loggers.DummyLogger(self._log_dir)]

    def finish_logger_run(self, run_id: int | None) -> None:
        """Finish the current run in the enabled loggers.

        Args:
            run_id: The id of the current run.
        """
        for logger in self.loggers or []:
            if isinstance(logger, pl_loggers.WandbLogger):
                wandb_utils.finish_run()

    def run_evaluation_session(
        self,
        model: modules.ModelModule,
        datamodule: datamodules.DataModule,
    ) -> None:
        """Runs an evaluation session out-of-place.

        It performs an evaluation run (fit and evaluate) the model
        `self._n_run` times. Note that the input `base_model` would
        not be modified, so the weights of the input model will remain
        as they are.

        Args:
            model: The base model module to evaluate.
            datamodule: The data module.
        """
        functional.run_evaluation_session(
            base_trainer=self,
            base_model=model,
            datamodule=datamodule,
            n_runs=self.n_runs,
            verbose=self.n_runs > 1,
        )
>>>>>>> 1f85ab35
<|MERGE_RESOLUTION|>--- conflicted
+++ resolved
@@ -11,14 +11,10 @@
 from typing_extensions import override
 
 from eva.core import loggers as eva_loggers
-<<<<<<< HEAD
-from eva.core.trainers import _logging
-=======
 from eva.core.data import datamodules
 from eva.core.loggers.utils import wandb as wandb_utils
 from eva.core.models import modules
 from eva.core.trainers import _logging, functional
->>>>>>> 1f85ab35
 
 
 class Trainer(pl_trainer.Trainer):
@@ -97,9 +93,6 @@
                 wandb_utils.init_run(f"{run_name}_{run_id}", logger._wandb_init)
             enabled_loggers.append(logger)
 
-<<<<<<< HEAD
-        self._loggers = enabled_loggers or [eva_loggers.DummyLogger(self._log_dir)]
-=======
         self._loggers = enabled_loggers or [eva_loggers.DummyLogger(self._log_dir)]
 
     def finish_logger_run(self, run_id: int | None) -> None:
@@ -134,5 +127,4 @@
             datamodule=datamodule,
             n_runs=self.n_runs,
             verbose=self.n_runs > 1,
-        )
->>>>>>> 1f85ab35
+        )