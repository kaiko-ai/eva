"""Embeddings writer."""

import csv
import io
import os
from typing import Any, Dict, Sequence

import pytorch_lightning as pl
import torch
from loguru import logger
from pytorch_lightning import callbacks
from torch import multiprocessing, nn
from typing_extensions import override

from eva.callbacks.writers.typings import QUEUE_ITEM
from eva.models.modules.typings import INPUT_BATCH
from eva.utils import multiprocessing as eva_multiprocessing


class EmbeddingsWriter(callbacks.BasePredictionWriter):
    """Callback for writing generated embeddings to disk."""

    def __init__(
        self,
        output_dir: str,
        backbone: nn.Module | None = None,
        dataloader_idx_map: Dict[int, str] | None = None,
        group_key: str | None = None,
        overwrite: bool = True,
    ) -> None:
        """Initializes a new EmbeddingsWriter instance.

        This callback writes the embedding files in a separate process to avoid blocking the
        main process where the model forward pass is executed.

        Args:
            output_dir: The directory where the embeddings will be saved.
            backbone: A model to be used as feature extractor. If `None`,
                it will be expected that the input batch returns the features directly.
            dataloader_idx_map: A dictionary mapping dataloader indices to their respective
                names (e.g. train, val, test).
            group_key: The metadata key to group the embeddings by. If specified, the
                embedding files will be saved in subdirectories named after the group_key.
                If specified, the key must be present in the metadata of the input batch.
            overwrite: Whether to overwrite the output directory. Defaults to True.
        """
        super().__init__(write_interval="batch")

        self._output_dir = output_dir
        self._backbone = backbone
        self._dataloader_idx_map = dataloader_idx_map or {}
        self._group_key = group_key
        self._overwrite = overwrite

        self._write_queue: multiprocessing.Queue
        self._write_process: eva_multiprocessing.Process

    @override
    def on_predict_start(self, trainer: pl.Trainer, pl_module: pl.LightningModule) -> None:
        os.makedirs(self._output_dir, exist_ok=self._overwrite)
        self._initialize_write_process()
        self._write_process.start()

        if self._backbone is not None:
            self._backbone = self._backbone.to(pl_module.device)
            self._backbone.eval()

    @override
    def write_on_batch_end(
        self,
        trainer: pl.Trainer,
        pl_module: pl.LightningModule,
        prediction: Any,
        batch_indices: Sequence[int],
        batch: INPUT_BATCH,
        batch_idx: int,
        dataloader_idx: int,
    ) -> None:
        dataset = trainer.predict_dataloaders[dataloader_idx].dataset  # type: ignore
        _, targets, metadata = INPUT_BATCH(*batch)
        split = self._dataloader_idx_map.get(dataloader_idx)

        embeddings = self._get_embeddings(prediction)
        for local_idx, global_idx in enumerate(batch_indices[: len(embeddings)]):
            input_name, save_name = self._construct_save_name(
                dataset.filename(global_idx), metadata, local_idx
            )
            embeddings_buffer, target_buffer = io.BytesIO(), io.BytesIO()
            torch.save(embeddings[local_idx].clone(), embeddings_buffer)
            torch.save(targets[local_idx], target_buffer)  # type: ignore
            item = QUEUE_ITEM(embeddings_buffer, target_buffer, input_name, save_name, split)
            self._write_queue.put(item)

        self._write_process.check_exceptions()

    @override
    def on_predict_end(self, trainer: pl.Trainer, pl_module: pl.LightningModule) -> None:
        self._write_queue.put(None)
        self._write_process.join()
<<<<<<< HEAD
        logger.info(f"Predictions and manifest saved to {self.output_dir}")
        self._write_process = None
        self._write_queue = None
=======
        logger.info(f"Predictions and manifest saved to {self._output_dir}")

    def _initialize_write_process(self) -> None:
        self._write_queue = multiprocessing.Queue()
        self._write_process = eva_multiprocessing.Process(
            target=_process_write_queue, args=(self._write_queue, self._output_dir, self._overwrite)
        )

    def _get_embeddings(self, prediction: torch.Tensor) -> torch.Tensor:
        """Returns the embeddings from predictions."""
        if self._backbone is None:
            return prediction

        with torch.no_grad():
            return self._backbone(prediction)
>>>>>>> d4858529

    def _construct_save_name(self, input_name, metadata, local_idx):
        group_name = metadata[self._group_key][local_idx] if self._group_key else None
        save_name = os.path.splitext(input_name)[0] + ".pt"
        if group_name:
            save_name = os.path.join(group_name, save_name)
        return input_name, save_name


def _process_write_queue(
    write_queue: multiprocessing.Queue, output_dir: str, overwrite: bool = False
) -> None:
    manifest_file, manifest_writer = _init_manifest(output_dir, overwrite)
    while True:
        item = write_queue.get()
        if item is None:
            break

        prediction_buffer, target_buffer, input_name, save_name, split = QUEUE_ITEM(*item)
        _save_prediction(prediction_buffer, save_name, output_dir)
        _update_manifest(target_buffer, input_name, save_name, split, manifest_writer)

    manifest_file.close()


def _save_prediction(prediction_buffer: io.BytesIO, save_name: str, output_dir: str) -> None:
    save_path = os.path.join(output_dir, save_name)
    prediction = torch.load(io.BytesIO(prediction_buffer.getbuffer()), map_location="cpu")
    os.makedirs(os.path.dirname(save_path), exist_ok=True)
    torch.save(prediction, save_path)


def _init_manifest(output_dir: str, overwrite: bool = False) -> tuple[io.TextIOWrapper, Any]:
    manifest_path = os.path.join(output_dir, "manifest.csv")
    if os.path.exists(manifest_path) and not overwrite:
        raise FileExistsError(
            f"Manifest file already exists at {manifest_path}. This likely means that the "
            "embeddings have been computed before. Consider using `eva fit` instead "
            "of `eva predict_fit` or `eva predict`."
        )
    manifest_file = open(manifest_path, "w", newline="")
    manifest_writer = csv.writer(manifest_file)
    manifest_writer.writerow(["filename", "embedding", "target", "split"])
    return manifest_file, manifest_writer


def _update_manifest(
    target_buffer: io.BytesIO,
    input_name: str,
    save_name: str,
    split: str | None,
    manifest_writer,
) -> None:
    target = torch.load(io.BytesIO(target_buffer.getbuffer()), map_location="cpu")
    manifest_writer.writerow([input_name, save_name, target.item(), split])<|MERGE_RESOLUTION|>--- conflicted
+++ resolved
@@ -97,12 +97,9 @@
     def on_predict_end(self, trainer: pl.Trainer, pl_module: pl.LightningModule) -> None:
         self._write_queue.put(None)
         self._write_process.join()
-<<<<<<< HEAD
-        logger.info(f"Predictions and manifest saved to {self.output_dir}")
+        logger.info(f"Predictions and manifest saved to {self._output_dir}")
         self._write_process = None
         self._write_queue = None
-=======
-        logger.info(f"Predictions and manifest saved to {self._output_dir}")
 
     def _initialize_write_process(self) -> None:
         self._write_queue = multiprocessing.Queue()
@@ -117,7 +114,6 @@
 
         with torch.no_grad():
             return self._backbone(prediction)
->>>>>>> d4858529
 
     def _construct_save_name(self, input_name, metadata, local_idx):
         group_name = metadata[self._group_key][local_idx] if self._group_key else None
