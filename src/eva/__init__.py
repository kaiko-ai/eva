"""EVA core API."""
<<<<<<< HEAD
from eva import data, metrics

__all__ = ["data", "metrics"]
=======
from eva import data, utils

__all__ = ["data", "utils"]
>>>>>>> c704854f
<|MERGE_RESOLUTION|>--- conflicted
+++ resolved
@@ -1,10 +1,4 @@
 """EVA core API."""
-<<<<<<< HEAD
-from eva import data, metrics
+from eva import data, metrics, utils
 
-__all__ = ["data", "metrics"]
-=======
-from eva import data, utils
-
-__all__ = ["data", "utils"]
->>>>>>> c704854f
+__all__ = ["data", "metrics", "utils"]