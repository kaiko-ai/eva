"""Module for loading data from WSI files using the OpenSlide library."""

from typing import Sequence, Tuple

import numpy as np
import openslide
from typing_extensions import override

from eva.vision.data.wsi.backends import base


class WsiOpenslide(base.Wsi):
    """Class for loading data from WSI files using the OpenSlide library."""

    _wsi: openslide.OpenSlide

    @override
    def open_file(self, file_path: str) -> openslide.OpenSlide:
        return openslide.OpenSlide(file_path)

    @property
    @override
    def level_dimensions(self) -> Sequence[Tuple[int, int]]:
        return self._wsi.level_dimensions

    @property
    @override
    def level_downsamples(self) -> Sequence[float]:
        return self._wsi.level_downsamples

    @property
    @override
    def mpp(self) -> float:
        # TODO: add overwrite_mpp class attribute to allow setting a default value
<<<<<<< HEAD

        x_mpp = float(self._wsi.properties[openslide.PROPERTY_NAME_MPP_X])
        y_mpp = float(self._wsi.properties[openslide.PROPERTY_NAME_MPP_Y])
=======
        if self._wsi.properties.get(openslide.PROPERTY_NAME_MPP_X) and self._wsi.properties.get(
            openslide.PROPERTY_NAME_MPP_Y
        ):
            x_mpp = float(self._wsi.properties[openslide.PROPERTY_NAME_MPP_X])
            y_mpp = float(self._wsi.properties[openslide.PROPERTY_NAME_MPP_Y])
        elif (
            self._wsi.properties.get("tiff.XResolution")
            and self._wsi.properties.get("tiff.YResolution")
            and self._wsi.properties.get("tiff.ResolutionUnit")
        ):
            unit = self._wsi.properties.get("tiff.ResolutionUnit")
            if unit not in _conversion_factor_to_micrometer:
                raise ValueError(f"Unit {unit} not supported.")

            conversion_factor = float(_conversion_factor_to_micrometer.get(unit))  # type: ignore
            x_mpp = conversion_factor / float(self._wsi.properties["tiff.XResolution"])
            y_mpp = conversion_factor / float(self._wsi.properties["tiff.YResolution"])
        else:
            raise ValueError("`mpp` cannot be obtained for this slide.")

>>>>>>> 7fb4445c
        return (x_mpp + y_mpp) / 2.0

    @override
    def read_region(
        self, location: Tuple[int, int], level: int, size: Tuple[int, int]
    ) -> np.ndarray:
        x_max, y_max = self.level_dimensions[0]

        x_scale = x_max / self._wsi.level_dimensions[level][0]
        y_scale = y_max / self._wsi.level_dimensions[level][1]

        if (
            int(location[0] + x_scale * size[0]) > x_max
            or int(location[1] + y_scale * size[1]) > y_max
        ):
            raise ValueError(f"Out of bounds region: {location}, {size}, {level}")

        data = np.array(self._wsi.read_region(location, level, size))

        if data.shape[2] == 4:
            # Change color to white where the alpha channel is 0
            data[data[:, :, 3] == 0] = 255

        return data[:, :, :3]


_conversion_factor_to_micrometer = {
    "meter": 10**6,
    "decimeter": 10**5,
    "centimeter": 10**4,
    "millimeter": 10**3,
    "micrometer": 1,
    "nanometer": 10**-3,
    "picometer": 10**-6,
    "femtometer": 10**-9,
}<|MERGE_RESOLUTION|>--- conflicted
+++ resolved
@@ -32,11 +32,6 @@
     @override
     def mpp(self) -> float:
         # TODO: add overwrite_mpp class attribute to allow setting a default value
-<<<<<<< HEAD
-
-        x_mpp = float(self._wsi.properties[openslide.PROPERTY_NAME_MPP_X])
-        y_mpp = float(self._wsi.properties[openslide.PROPERTY_NAME_MPP_Y])
-=======
         if self._wsi.properties.get(openslide.PROPERTY_NAME_MPP_X) and self._wsi.properties.get(
             openslide.PROPERTY_NAME_MPP_Y
         ):
@@ -57,7 +52,6 @@
         else:
             raise ValueError("`mpp` cannot be obtained for this slide.")
 
->>>>>>> 7fb4445c
         return (x_mpp + y_mpp) / 2.0
 
     @override
