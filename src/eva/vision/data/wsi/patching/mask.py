--- conflicted
+++ resolved
@@ -27,11 +27,7 @@
     wsi: Wsi,
     mask_level_idx: int,
     saturation_threshold: int = 20,
-<<<<<<< HEAD
-    median_blur_threshold: int | None = None,
-=======
     median_blur_kernel_size: int | None = None,
->>>>>>> 28e69be7
     fill_holes: bool = False,
     holes_kernel_size: Tuple[int, int] = (7, 7),
     use_otsu: bool = False,
@@ -41,13 +37,8 @@
     The is a simplified version of the algorithm proposed in [1] (CLAM):
     1. Convert the image to the HSV color space (easier to seperate specific colors with RGB).
     2. (optional) Apply a median blur to the saturation channel to reduce noise
-<<<<<<< HEAD
-        & closing small gaps in the mask. While yields cleaner masks, this step is the most
-        computationally expensive and thus disabled by default.
-=======
         & closing small gaps in the mask. While this yields cleaner masks, this step is the most
         computationally expensive and thus disabled by default (CLAM uses a value of 7).
->>>>>>> 28e69be7
     3. Calculate binary mask by thresholding accross the saturation channel.
 
     [1] Lu, Ming Y., et al. "Data-efficient and weakly supervised computational
