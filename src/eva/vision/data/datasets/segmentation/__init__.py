--- conflicted
+++ resolved
@@ -7,14 +7,11 @@
 from eva.vision.data.datasets.segmentation.monusac import MoNuSAC
 from eva.vision.data.datasets.segmentation.total_segmentator_2d import TotalSegmentator2D
 
-<<<<<<< HEAD
-__all__ = ["BCSS", "CoNSeP", "ImageSegmentation", "MoNuSAC", "TotalSegmentator2D"]
-=======
 __all__ = [
     "ImageSegmentation",
+    "BCSS",
     "CoNSeP",
     "EmbeddingsSegmentationDataset",
     "MoNuSAC",
     "TotalSegmentator2D",
-]
->>>>>>> 68101947
+]