"""TotalSegmentator 2D segmentation dataset class."""

import functools
import os
from glob import glob
from typing import Callable, Dict, List, Literal, Tuple

import numpy as np
from torchvision import tv_tensors
from torchvision.datasets import utils
from typing_extensions import override

from eva.vision.data.datasets import _utils, _validators, structs
from eva.vision.data.datasets.segmentation import base
from eva.vision.utils import io


class TotalSegmentator2D(base.ImageSegmentation):
    """TotalSegmentator 2D segmentation dataset."""

    _train_index_ranges: List[Tuple[int, int]] = [(0, 83)]
    """Train range indices."""

    _val_index_ranges: List[Tuple[int, int]] = [(83, 103)]
    """Validation range indices."""

    _n_slices_per_image: int = 20
    """The amount of slices to sample per 3D CT scan image."""

    _resources_full: List[structs.DownloadResource] = [
        structs.DownloadResource(
            filename="Totalsegmentator_dataset_v201.zip",
            url="https://zenodo.org/records/10047292/files/Totalsegmentator_dataset_v201.zip",
            md5="fe250e5718e0a3b5df4c4ea9d58a62fe",
        ),
    ]
    """Resources for the full dataset version."""

    _resources_small: List[structs.DownloadResource] = [
        structs.DownloadResource(
            filename="Totalsegmentator_dataset_small_v201.zip",
            url="https://zenodo.org/records/10047263/files/Totalsegmentator_dataset_small_v201.zip",
            md5="6b5524af4b15e6ba06ef2d700c0c73e0",
        ),
    ]
    """Resources for the small dataset version."""

    def __init__(
        self,
        root: str,
        split: Literal["train", "val"] | None,
        version: Literal["small", "full"] = "small",
        download: bool = False,
        transforms: Callable | None = None,
    ) -> None:
        """Initialize dataset.

        Args:
            root: Path to the root directory of the dataset. The dataset will
                be downloaded and extracted here, if it does not already exist.
            split: Dataset split to use. If `None`, the entire dataset is used.
            version: The version of the dataset to initialize.
            download: Whether to download the data for the specified split.
                Note that the download will be executed only by additionally
                calling the :meth:`prepare_data` method and if the data does not
                exist yet on disk.
            transforms: A function/transforms that takes in an image and a target
                mask and returns the transformed versions of both.
        """
        super().__init__(transforms=transforms)

        self._root = root
        self._split = split
        self._version = version
        self._download = download

        self._samples_dirs: List[str] = []
        self._indices: List[int] = []

    @functools.cached_property
    @override
    def classes(self) -> List[str]:
        def get_filename(path: str) -> str:
            """Returns the filename from the full path."""
            return os.path.basename(path).split(".")[0]

        first_sample_labels = os.path.join(
            self._root, self._samples_dirs[0], "segmentations", "*.nii.gz"
        )
        return sorted(map(get_filename, glob(first_sample_labels)))

    @property
    @override
    def class_to_idx(self) -> Dict[str, int]:
        return {label: index for index, label in enumerate(self.classes)}

    @override
    def filename(self, index: int) -> str:
        sample_dir = self._samples_dirs[self._indices[index]]
        return os.path.join(sample_dir, "ct.nii.gz")

    @override
    def prepare_data(self) -> None:
        if self._download:
            self._download_dataset()

    @override
    def configure(self) -> None:
        self._samples_dirs = self._fetch_samples_dirs()
        self._indices = self._create_indices()

    @override
    def validate(self) -> None:
        _validators.check_dataset_integrity(
            self,
            length=1660 if self._split == "train" else 400,
            n_classes=117,
            first_and_last_labels=("adrenal_gland_left", "vertebrae_T9"),
        )

    @override
    def __len__(self) -> int:
        return len(self._indices) * self._n_slices_per_image

    @override
    def load_image(self, index: int) -> tv_tensors.Image:
        image_path = self._get_image_path(index)
        slice_index = self._get_sample_slice_index(index)
        image_array = io.read_nifti_slice(image_path, slice_index)
        image_rgb_array = image_array.repeat(3, axis=2)
        return tv_tensors.Image(image_rgb_array.transpose(2, 0, 1))

    @override
    def load_masks(self, index: int) -> tv_tensors.Mask:
        masks_dir = self._get_masks_dir(index)
        slice_index = self._get_sample_slice_index(index)
        mask_paths = (os.path.join(masks_dir, label + ".nii.gz") for label in self.classes)
        list_of_mask_arrays = [io.read_nifti_slice(path, slice_index) for path in mask_paths]
<<<<<<< HEAD
        masks = np.concatenate(list_of_mask_arrays, axis=-1)
=======
        masks = np.concatenate(list_of_mask_arrays, axis=2)
>>>>>>> 767fbbd3
        return tv_tensors.Mask(masks.transpose(2, 0, 1))

    def _get_masks_dir(self, index: int) -> str:
        """Returns the directory of the corresponding masks."""
        sample_dir = self._get_sample_dir(index)
        return os.path.join(self._root, sample_dir, "segmentations")

    def _get_image_path(self, index: int) -> str:
        """Returns the corresponding image path."""
        sample_dir = self._get_sample_dir(index)
        return os.path.join(self._root, sample_dir, "ct.nii.gz")

    def _get_sample_dir(self, index: int) -> str:
        """Returns the corresponding sample directory."""
        sample_index = self._indices[index // self._n_slices_per_image]
        return self._samples_dirs[sample_index]

    def _get_sample_slice_index(self, index: int) -> int:
        """Returns the corresponding slice index."""
        image_path = self._get_image_path(index)
        total_slices = io.fetch_total_nifti_slices(image_path)
        slice_indices = np.linspace(0, total_slices - 1, num=self._n_slices_per_image, dtype=int)
        return slice_indices[index % self._n_slices_per_image]

    def _fetch_samples_dirs(self) -> List[str]:
        """Returns the name of all the samples of all the splits of the dataset."""
        sample_filenames = [
            filename
            for filename in os.listdir(self._root)
            if os.path.isdir(os.path.join(self._root, filename))
        ]
        return sorted(sample_filenames)

    def _create_indices(self) -> List[int]:
        """Builds the dataset indices for the specified split."""
        split_index_ranges = {
            "train": self._train_index_ranges,
            "val": self._val_index_ranges,
            None: [(0, 103)],
        }
        index_ranges = split_index_ranges.get(self._split)
        if index_ranges is None:
            raise ValueError("Invalid data split. Use 'train', 'val' or `None`.")

        return _utils.ranges_to_indices(index_ranges)

    def _download_dataset(self) -> None:
        """Downloads the dataset."""
        dataset_resources = {
            "small": self._resources_small,
            "full": self._resources_full,
            None: (0, 103),
        }
        resources = dataset_resources.get(self._version)
        if resources is None:
            raise ValueError("Invalid data version. Use 'small' or 'full'.")

        for resource in resources:
            if os.path.isdir(self._root):
                continue

            utils.download_and_extract_archive(
                resource.url,
                download_root=self._root,
                filename=resource.filename,
                remove_finished=True,
            )<|MERGE_RESOLUTION|>--- conflicted
+++ resolved
@@ -136,11 +136,7 @@
         slice_index = self._get_sample_slice_index(index)
         mask_paths = (os.path.join(masks_dir, label + ".nii.gz") for label in self.classes)
         list_of_mask_arrays = [io.read_nifti_slice(path, slice_index) for path in mask_paths]
-<<<<<<< HEAD
-        masks = np.concatenate(list_of_mask_arrays, axis=-1)
-=======
         masks = np.concatenate(list_of_mask_arrays, axis=2)
->>>>>>> 767fbbd3
         return tv_tensors.Mask(masks.transpose(2, 0, 1))
 
     def _get_masks_dir(self, index: int) -> str:
