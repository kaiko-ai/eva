--- conflicted
+++ resolved
@@ -6,11 +6,10 @@
 from typing import Callable, Dict, List, Literal, Tuple
 
 import numpy as np
+import tqdm
 from torchvision import tv_tensors
 from torchvision.datasets import utils
-from tqdm import tqdm
 from typing_extensions import override
-from concurrent import futures
 
 from eva.vision.data.datasets import _utils, _validators, structs
 from eva.vision.data.datasets.segmentation import base
@@ -54,11 +53,8 @@
         version: Literal["small", "full"] | None = "small",
         download: bool = False,
         as_uint8: bool = True,
-<<<<<<< HEAD
+        classes: List[str] | None = None,
         optimize_mask_loading: bool = True,
-=======
-        classes: List[str] | None = None,
->>>>>>> db5a578a
         transforms: Callable | None = None,
     ) -> None:
         """Initialize dataset.
@@ -74,13 +70,10 @@
                 calling the :meth:`prepare_data` method and if the data does not
                 exist yet on disk.
             as_uint8: Whether to convert and return the images as a 8-bit.
-<<<<<<< HEAD
+            classes: Whether to configure the dataset with a subset of classes.
+                If `None`, it will use all of them.
             optimize_mask_loading: Whether to pre-process the segmentation masks
                 in order to optimize the loading time.
-=======
-            classes: Whether to configure the dataset with a subset of classes.
-                If `None`, it will use all of them.
->>>>>>> db5a578a
             transforms: A function/transforms that takes in an image and a target
                 mask and returns the transformed versions of both.
         """
@@ -91,11 +84,8 @@
         self._version = version
         self._download = download
         self._as_uint8 = as_uint8
-<<<<<<< HEAD
+        self._classes = classes
         self._optimize_mask_loading = optimize_mask_loading
-=======
-        self._classes = classes
->>>>>>> db5a578a
 
         self._samples_dirs: List[str] = []
         self._indices: List[Tuple[int, int]] = []
@@ -139,8 +129,8 @@
         self._samples_dirs = self._fetch_samples_dirs()
         self._indices = self._create_indices()
 
-        # if self._optimize_mask_loading:
-        #     self._export_masks_to_arrays()
+        if self._optimize_mask_loading:
+            self._export_semantic_labels_as_arrays()
 
     @override
     def validate(self) -> None:
@@ -166,7 +156,7 @@
     def load_image(self, index: int) -> tv_tensors.Image:
         sample_index, slice_index = self._indices[index]
         image_path = self._get_image_path(sample_index)
-        image_array = io.read_nifti_slice(image_path, slice_index)
+        image_array = io.read_nifti(image_path, slice_index)
         if self._as_uint8:
             image_array = convert.to_8bit(image_array)
         image_rgb_array = image_array.repeat(3, axis=2)
@@ -174,30 +164,52 @@
 
     @override
     def load_mask(self, index: int) -> tv_tensors.Mask:
-        return self._load_mask_from_nifti(index)
-
-    @override
-    def _load_mask_from_nifti(self, index: int) -> tv_tensors.Mask:
+        if self._optimize_mask_loading:
+            return self._load_mask_slice_from_array(index)
+        return self._load_mask_slice_from_nifti(index)
+
+    @override
+    def _load_mask_slice_from_array(self, index: int) -> tv_tensors.Mask:
+        """Loads the segmentation mask from a numpy file."""
+        sample_index, slice_index = self._indices[index]
+        masks_dir = self._get_masks_dir(sample_index)
+        filename = os.path.join(masks_dir, "semantic_labels.npy")
+        semantic_labels = np.load(filename)
+        semantic_labels_slice = semantic_labels[:, :, slice_index]
+        return tv_tensors.Mask(semantic_labels_slice)
+
+    @override
+    def _load_mask_slice_from_nifti(self, index: int) -> tv_tensors.Mask:
         """Loads the segmentation mask from NifTi file."""
         sample_index, slice_index = self._indices[index]
         masks_dir = self._get_masks_dir(sample_index)
-        mask_paths = (os.path.join(masks_dir, label + ".nii.gz") for label in self.classes)
-        binary_masks = [io.read_nifti_slice(path, slice_index) for path in mask_paths]
-        one_hot_encoded = np.concatenate(binary_masks, axis=2)
-        background_mask = one_hot_encoded.sum(axis=2, keepdims=True) == 0
-        one_hot_encoded_with_bg = np.concatenate([background_mask, one_hot_encoded], axis=2)
-        segmentation_label = np.argmax(one_hot_encoded_with_bg, axis=2)
-        return tv_tensors.Mask(segmentation_label)
-
-    def _export_mask_to_array(self, index: int, mask: tv_tensors.Mask) -> None:
-        """Exports the segmentation mask in a numpy array."""
-        sample_index, slice_index = self._indices[index]
-        masks_dir = self._get_masks_dir(sample_index)
-        filename = os.path.join(masks_dir, "2d_masks", f"{slice_index}.npy")
-        if os.path.isfile(filename):
-            return
-        os.makedirs(os.path.dirname(filename), exist_ok=True)
-        np.save(file=filename, arr=mask.numpy())
+        mask_paths = [os.path.join(masks_dir, label + ".nii.gz") for label in self.classes]
+        binary_masks = [io.read_nifti(path, slice_index) for path in mask_paths]
+        background_mask = np.zeros_like(binary_masks[0])
+        semantic_labels = np.argmax([background_mask] + binary_masks, axis=0)
+        return tv_tensors.Mask(semantic_labels)
+
+    def _export_semantic_labels_as_arrays(self) -> None:
+        total_samples = len(self._samples_dirs)
+        for sample_index in tqdm.trange(
+            total_samples,
+            desc=">> Exporting optimized semantic labels",
+        ):
+            masks_dir = self._get_masks_dir(sample_index)
+            filename = os.path.join(masks_dir, "semantic_labels.npy")
+            if os.path.isfile(filename):
+                continue
+
+            mask_paths = [os.path.join(masks_dir, label + ".nii.gz") for label in self.classes]
+            mask_shape = io.fetch_nifti_shape(mask_paths[0])
+            background_mask = np.zeros(mask_shape, dtype=np.int16)
+            binary_masks = [
+                background_mask if path is None else io.read_nifti(path)
+                for path in [None] + mask_paths
+            ]
+            semantic_labels = np.argmax(binary_masks, axis=0)
+
+            np.save(file=filename, arr=semantic_labels)
 
     def _get_image_path(self, sample_index: int) -> str:
         """Returns the corresponding image path."""
@@ -273,11 +285,4 @@
                 download_root=self._root,
                 filename=resource.filename,
                 remove_finished=True,
-            )
-
-
-import multiprocessing
-
-def _fetch_maximum_available_workers(workers_per_core: int = 2) -> int:
-    """Returns the maximum available workers of the device."""
-    return multiprocessing.cpu_count() * workers_per_core + 1+            )