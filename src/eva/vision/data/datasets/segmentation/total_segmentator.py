"""TotalSegmentator 2D segmentation dataset class."""

import functools
import os
from glob import glob
from typing import Any, Callable, Dict, List, Literal, Tuple

import numpy as np
import numpy.typing as npt
import tqdm
from torchvision import tv_tensors
from torchvision.datasets import utils
from typing_extensions import override

from eva.vision.data.datasets import _utils, _validators, structs
from eva.vision.data.datasets.segmentation import base
from eva.vision.utils import io


class TotalSegmentator2D(base.ImageSegmentation):
    """TotalSegmentator 2D segmentation dataset."""

    _expected_dataset_lengths: Dict[str, int] = {
        "train_small": 29892,
        "val_small": 6480,
    }
    """Dataset version and split to the expected size."""

    _sample_every_n_slices: int | None = None
    """The amount of slices to sub-sample per 3D CT scan image."""

    _resources_full: List[structs.DownloadResource] = [
        structs.DownloadResource(
            filename="Totalsegmentator_dataset_v201.zip",
            url="https://zenodo.org/records/10047292/files/Totalsegmentator_dataset_v201.zip",
            md5="fe250e5718e0a3b5df4c4ea9d58a62fe",
        ),
    ]
    """Resources for the full dataset version."""

    _resources_small: List[structs.DownloadResource] = [
        structs.DownloadResource(
            filename="Totalsegmentator_dataset_small_v201.zip",
            url="https://zenodo.org/records/10047263/files/Totalsegmentator_dataset_small_v201.zip",
            md5="6b5524af4b15e6ba06ef2d700c0c73e0",
        ),
    ]
    """Resources for the small dataset version."""

    def __init__(
        self,
        root: str,
        split: Literal["train", "val"] | None,
        version: Literal["small", "full"] | None = "small",
        download: bool = False,
<<<<<<< HEAD
        as_uint8: bool = True,
        classes: List[str] | None = None,
=======
        classes: List[str] | None = None,
        optimize_mask_loading: bool = True,
>>>>>>> 434cacb9
        transforms: Callable | None = None,
    ) -> None:
        """Initialize dataset.

        Args:
            root: Path to the root directory of the dataset. The dataset will
                be downloaded and extracted here, if it does not already exist.
            split: Dataset split to use. If `None`, the entire dataset is used.
            version: The version of the dataset to initialize. If `None`, it will
                use the files located at root as is and wont perform any checks.
            download: Whether to download the data for the specified split.
                Note that the download will be executed only by additionally
                calling the :meth:`prepare_data` method and if the data does not
                exist yet on disk.
<<<<<<< HEAD
            as_uint8: Whether to convert and return the images as a 8-bit.
            classes: Whether to configure the dataset with a subset of classes.
                If `None`, it will use all of them.
=======
            classes: Whether to configure the dataset with a subset of classes.
                If `None`, it will use all of them.
            optimize_mask_loading: Whether to pre-process the segmentation masks
                in order to optimize the loading time. In the `setup` method, it
                will reformat the binary one-hot masks to a semantic mask and store
                it on disk.
>>>>>>> 434cacb9
            transforms: A function/transforms that takes in an image and a target
                mask and returns the transformed versions of both.
        """
        super().__init__(transforms=transforms)

        self._root = root
        self._split = split
        self._version = version
        self._download = download
<<<<<<< HEAD
        self._as_uint8 = as_uint8
        self._classes = classes
=======
        self._classes = classes
        self._optimize_mask_loading = optimize_mask_loading

        if self._optimize_mask_loading and self._classes is not None:
            raise ValueError(
                "To use customize classes please set the optimize_mask_loading to `False`."
            )
>>>>>>> 434cacb9

        self._samples_dirs: List[str] = []
        self._indices: List[Tuple[int, int]] = []

    @functools.cached_property
    @override
    def classes(self) -> List[str]:
        def get_filename(path: str) -> str:
            """Returns the filename from the full path."""
            return os.path.basename(path).split(".")[0]

        first_sample_labels = os.path.join(
            self._root, self._samples_dirs[0], "segmentations", "*.nii.gz"
        )
        all_classes = sorted(map(get_filename, glob(first_sample_labels)))
        if self._classes:
            is_subset = all(name in all_classes for name in self._classes)
            if not is_subset:
                raise ValueError("Provided class names are not subset of the dataset onces.")

        return all_classes if self._classes is None else self._classes

    @property
    @override
    def class_to_idx(self) -> Dict[str, int]:
        return {label: index for index, label in enumerate(self.classes)}

    @override
    def filename(self, index: int) -> str:
        sample_idx, _ = self._indices[index]
        sample_dir = self._samples_dirs[sample_idx]
        return os.path.join(sample_dir, "ct.nii.gz")

    @override
    def prepare_data(self) -> None:
        if self._download:
            self._download_dataset()

    @override
    def configure(self) -> None:
        self._samples_dirs = self._fetch_samples_dirs()
        self._indices = self._create_indices()
        if self._optimize_mask_loading:
            self._export_semantic_label_masks()

    @override
    def validate(self) -> None:
        if self._version is None:
            return

        _validators.check_dataset_integrity(
            self,
            length=self._expected_dataset_lengths.get(f"{self._split}_{self._version}", 0),
            n_classes=len(self._classes) if self._classes else 117,
            first_and_last_labels=(
                (self._classes[0], self._classes[-1])
                if self._classes
                else ("adrenal_gland_left", "vertebrae_T9")
            ),
        )

    @override
    def __len__(self) -> int:
        return len(self._indices)

    @override
    def load_image(self, index: int) -> tv_tensors.Image:
        sample_index, slice_index = self._indices[index]
        image_path = self._get_image_path(sample_index)
        image_array = io.read_nifti(image_path, slice_index)
        image_rgb_array = image_array.repeat(3, axis=2)
        return tv_tensors.Image(image_rgb_array.transpose(2, 0, 1))

    @override
    def load_mask(self, index: int) -> tv_tensors.Mask:
        if self._optimize_mask_loading:
            return self._load_semantic_label_mask(index)
        return self._load_mask(index)

    def _load_mask(self, index: int) -> tv_tensors.Mask:
        """Loads and builds the segmentation mask from NifTi files."""
        sample_index, slice_index = self._indices[index]
        semantic_labels = self._load_masks_as_semantic_label(sample_index, slice_index)
        return tv_tensors.Mask(semantic_labels)

    def _load_semantic_label_mask(self, index: int) -> tv_tensors.Mask:
        """Loads the segmentation mask from a semantic label NifTi file."""
        sample_index, slice_index = self._indices[index]
        masks_dir = self._get_masks_dir(sample_index)
<<<<<<< HEAD
        mask_paths = (os.path.join(masks_dir, label + ".nii.gz") for label in self.classes)
        binary_masks = [io.read_nifti_slice(path, slice_index) for path in mask_paths]
        one_hot_encoded = np.concatenate(binary_masks, axis=2)
        background_mask = one_hot_encoded.sum(axis=2, keepdims=True) == 0
        one_hot_encoded_with_bg = np.concatenate([background_mask, one_hot_encoded], axis=2)
        segmentation_label = np.argmax(one_hot_encoded_with_bg, axis=2)
        return tv_tensors.Mask(segmentation_label)
=======
        filename = os.path.join(masks_dir, "semantic_labels", "masks.nii.gz")
        semantic_labels = io.read_nifti(filename, slice_index)
        return tv_tensors.Mask(semantic_labels.squeeze())

    def _load_masks_as_semantic_label(
        self, sample_index: int, slice_index: int | None = None
    ) -> npt.NDArray[Any]:
        """Loads binary masks as a semantic label mask.

        Args:
            sample_index: The data sample index.
            slice_index: Whether to return only a specific slice.
        """
        masks_dir = self._get_masks_dir(sample_index)
        mask_paths = [os.path.join(masks_dir, label + ".nii.gz") for label in self.classes]
        binary_masks = [io.read_nifti(path, slice_index) for path in mask_paths]
        background_mask = np.zeros_like(binary_masks[0])
        return np.argmax([background_mask] + binary_masks, axis=0)

    def _export_semantic_label_masks(self) -> None:
        """Exports the segmentation binary masks (one-hot) to semantic labels."""
        total_samples = len(self._samples_dirs)
        for sample_index in tqdm.trange(
            total_samples, desc=">> Exporting optimized semantic masks"
        ):
            masks_dir = self._get_masks_dir(sample_index)
            filename = os.path.join(masks_dir, "semantic_labels", "masks.nii.gz")
            if os.path.isfile(filename):
                continue

            semantic_labels = self._load_masks_as_semantic_label(sample_index)

            os.makedirs(os.path.dirname(filename), exist_ok=True)
            io.save_array_as_nifti(semantic_labels.astype(np.uint8), filename)
>>>>>>> 434cacb9

    def _get_image_path(self, sample_index: int) -> str:
        """Returns the corresponding image path."""
        sample_dir = self._samples_dirs[sample_index]
        return os.path.join(self._root, sample_dir, "ct.nii.gz")

    def _get_masks_dir(self, sample_index: int) -> str:
        """Returns the directory of the corresponding masks."""
        sample_dir = self._samples_dirs[sample_index]
        return os.path.join(self._root, sample_dir, "segmentations")

    def _get_number_of_slices_per_sample(self, sample_index: int) -> int:
        """Returns the total amount of slices of a sample."""
        image_path = self._get_image_path(sample_index)
        image_shape = io.fetch_nifti_shape(image_path)
        return image_shape[-1]

    def _fetch_samples_dirs(self) -> List[str]:
        """Returns the name of all the samples of all the splits of the dataset."""
        sample_filenames = [
            filename
            for filename in os.listdir(self._root)
            if os.path.isdir(os.path.join(self._root, filename))
        ]
        return sorted(sample_filenames)

    def _get_split_indices(self) -> List[int]:
        """Returns the samples indices that corresponding the dataset split and version."""
        key = f"{self._split}_{self._version}"
        match key:
            case "train_small":
                index_ranges = [(0, 83)]
            case "val_small":
                index_ranges = [(83, 102)]
            case _:
                index_ranges = [(0, len(self._samples_dirs))]

        return _utils.ranges_to_indices(index_ranges)

    def _create_indices(self) -> List[Tuple[int, int]]:
        """Builds the dataset indices for the specified split.

        Returns:
            A list of tuples, where the first value indicates the
            sample index which the second its corresponding slice
            index.
        """
        indices = [
            (sample_idx, slide_idx)
            for sample_idx in self._get_split_indices()
            for slide_idx in range(self._get_number_of_slices_per_sample(sample_idx))
            if slide_idx % (self._sample_every_n_slices or 1) == 0
        ]
        return indices

    def _download_dataset(self) -> None:
        """Downloads the dataset."""
        dataset_resources = {
            "small": self._resources_small,
            "full": self._resources_full,
        }
        resources = dataset_resources.get(self._version or "")
        if resources is None:
            raise ValueError(
                f"Can't download data version '{self._version}'. Use 'small' or 'full'."
            )

        for resource in resources:
            if os.path.isdir(self._root):
                continue

            utils.download_and_extract_archive(
                resource.url,
                download_root=self._root,
                filename=resource.filename,
                remove_finished=True,
            )<|MERGE_RESOLUTION|>--- conflicted
+++ resolved
@@ -53,13 +53,8 @@
         split: Literal["train", "val"] | None,
         version: Literal["small", "full"] | None = "small",
         download: bool = False,
-<<<<<<< HEAD
-        as_uint8: bool = True,
-        classes: List[str] | None = None,
-=======
         classes: List[str] | None = None,
         optimize_mask_loading: bool = True,
->>>>>>> 434cacb9
         transforms: Callable | None = None,
     ) -> None:
         """Initialize dataset.
@@ -74,18 +69,12 @@
                 Note that the download will be executed only by additionally
                 calling the :meth:`prepare_data` method and if the data does not
                 exist yet on disk.
-<<<<<<< HEAD
-            as_uint8: Whether to convert and return the images as a 8-bit.
-            classes: Whether to configure the dataset with a subset of classes.
-                If `None`, it will use all of them.
-=======
             classes: Whether to configure the dataset with a subset of classes.
                 If `None`, it will use all of them.
             optimize_mask_loading: Whether to pre-process the segmentation masks
                 in order to optimize the loading time. In the `setup` method, it
                 will reformat the binary one-hot masks to a semantic mask and store
                 it on disk.
->>>>>>> 434cacb9
             transforms: A function/transforms that takes in an image and a target
                 mask and returns the transformed versions of both.
         """
@@ -95,10 +84,6 @@
         self._split = split
         self._version = version
         self._download = download
-<<<<<<< HEAD
-        self._as_uint8 = as_uint8
-        self._classes = classes
-=======
         self._classes = classes
         self._optimize_mask_loading = optimize_mask_loading
 
@@ -106,7 +91,6 @@
             raise ValueError(
                 "To use customize classes please set the optimize_mask_loading to `False`."
             )
->>>>>>> 434cacb9
 
         self._samples_dirs: List[str] = []
         self._indices: List[Tuple[int, int]] = []
@@ -196,15 +180,6 @@
         """Loads the segmentation mask from a semantic label NifTi file."""
         sample_index, slice_index = self._indices[index]
         masks_dir = self._get_masks_dir(sample_index)
-<<<<<<< HEAD
-        mask_paths = (os.path.join(masks_dir, label + ".nii.gz") for label in self.classes)
-        binary_masks = [io.read_nifti_slice(path, slice_index) for path in mask_paths]
-        one_hot_encoded = np.concatenate(binary_masks, axis=2)
-        background_mask = one_hot_encoded.sum(axis=2, keepdims=True) == 0
-        one_hot_encoded_with_bg = np.concatenate([background_mask, one_hot_encoded], axis=2)
-        segmentation_label = np.argmax(one_hot_encoded_with_bg, axis=2)
-        return tv_tensors.Mask(segmentation_label)
-=======
         filename = os.path.join(masks_dir, "semantic_labels", "masks.nii.gz")
         semantic_labels = io.read_nifti(filename, slice_index)
         return tv_tensors.Mask(semantic_labels.squeeze())
@@ -239,7 +214,6 @@
 
             os.makedirs(os.path.dirname(filename), exist_ok=True)
             io.save_array_as_nifti(semantic_labels.astype(np.uint8), filename)
->>>>>>> 434cacb9
 
     def _get_image_path(self, sample_index: int) -> str:
         """Returns the corresponding image path."""
