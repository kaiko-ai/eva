--- conflicted
+++ resolved
@@ -3,10 +3,6 @@
 import abc
 from typing import Any, Callable, Dict, List, Tuple
 
-<<<<<<< HEAD
-import numpy as np
-=======
->>>>>>> bc57f9e4
 from torchvision import tv_tensors
 from typing_extensions import override
 
@@ -57,11 +53,7 @@
             index: The index of the data sample to load.
 
         Returns:
-<<<<<<< HEAD
-            An image torchvision tensor.
-=======
             An image torchvision tensor (channels, height, width).
->>>>>>> bc57f9e4
         """
 
     @abc.abstractmethod
