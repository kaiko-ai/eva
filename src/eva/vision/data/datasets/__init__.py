--- conflicted
+++ resolved
@@ -1,6 +1,5 @@
 """Vision Datasets API."""
 
-<<<<<<< HEAD
 from eva.vision.data.datasets.classification import (
     BACH,
     CRC,
@@ -8,12 +7,9 @@
     PANDA,
     Camelyon16,
     PatchCamelyon,
-    TotalSegmentatorClassification,
     WsiClassificationDataset,
 )
-=======
 from eva.vision.data.datasets.classification import BACH, CRC, MHIST, PatchCamelyon
->>>>>>> 764fe8c5
 from eva.vision.data.datasets.segmentation import ImageSegmentation, TotalSegmentator2D
 from eva.vision.data.datasets.vision import VisionDataset
 from eva.vision.data.datasets.wsi import MultiWsiDataset, WsiDataset
@@ -24,12 +20,8 @@
     "MHIST",
     "ImageSegmentation",
     "PatchCamelyon",
-<<<<<<< HEAD
     "PANDA",
     "Camelyon16",
-    "TotalSegmentatorClassification",
-=======
->>>>>>> 764fe8c5
     "TotalSegmentator2D",
     "VisionDataset",
     "WsiDataset",
