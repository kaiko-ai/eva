"""Vision Datasets API."""

from eva.vision.data.datasets.classification import (
    BACH,
    CRC,
    MHIST,
<<<<<<< HEAD
    PANDA,
=======
>>>>>>> 4bdecbe2
    PatchCamelyon,
    TotalSegmentatorClassification,
    WsiClassificationDataset,
)
from eva.vision.data.datasets.segmentation import ImageSegmentation, TotalSegmentator2D
from eva.vision.data.datasets.vision import VisionDataset
from eva.vision.data.datasets.wsi import MultiWsiDataset, WsiDataset

__all__ = [
    "BACH",
    "CRC",
    "MHIST",
    "ImageSegmentation",
    "PatchCamelyon",
    "PANDA",
    "TotalSegmentatorClassification",
    "TotalSegmentator2D",
    "VisionDataset",
    "WsiDataset",
    "MultiWsiDataset",
<<<<<<< HEAD
=======
    "WsiClassificationDataset",
>>>>>>> 4bdecbe2
]<|MERGE_RESOLUTION|>--- conflicted
+++ resolved
@@ -4,10 +4,7 @@
     BACH,
     CRC,
     MHIST,
-<<<<<<< HEAD
     PANDA,
-=======
->>>>>>> 4bdecbe2
     PatchCamelyon,
     TotalSegmentatorClassification,
     WsiClassificationDataset,
@@ -28,8 +25,5 @@
     "VisionDataset",
     "WsiDataset",
     "MultiWsiDataset",
-<<<<<<< HEAD
-=======
     "WsiClassificationDataset",
->>>>>>> 4bdecbe2
 ]