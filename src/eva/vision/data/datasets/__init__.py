"""Vision Datasets API."""

from eva.vision.data.datasets.classification import (
    BACH,
    CRC,
<<<<<<< HEAD
    CRC_NONORM,
    MHIST,
=======
>>>>>>> 82262e2f
    PatchCamelyon,
    TotalSegmentatorClassification,
)
from eva.vision.data.datasets.embeddings import PatchEmbeddingDataset, SlideEmbeddingDataset
from eva.vision.data.datasets.segmentation import ImageSegmentation, TotalSegmentator2D
from eva.vision.data.datasets.vision import VisionDataset

__all__ = [
    "BACH",
    "CRC",
<<<<<<< HEAD
    "CRC_NONORM",
    "MHIST",
=======
>>>>>>> 82262e2f
    "PatchEmbeddingDataset",
    "ImageSegmentation",
    "SlideEmbeddingDataset",
    "PatchCamelyon",
    "TotalSegmentatorClassification",
    "TotalSegmentator2D",
    "VisionDataset",
]<|MERGE_RESOLUTION|>--- conflicted
+++ resolved
@@ -3,11 +3,7 @@
 from eva.vision.data.datasets.classification import (
     BACH,
     CRC,
-<<<<<<< HEAD
-    CRC_NONORM,
     MHIST,
-=======
->>>>>>> 82262e2f
     PatchCamelyon,
     TotalSegmentatorClassification,
 )
@@ -18,11 +14,7 @@
 __all__ = [
     "BACH",
     "CRC",
-<<<<<<< HEAD
-    "CRC_NONORM",
     "MHIST",
-=======
->>>>>>> 82262e2f
     "PatchEmbeddingDataset",
     "ImageSegmentation",
     "SlideEmbeddingDataset",
