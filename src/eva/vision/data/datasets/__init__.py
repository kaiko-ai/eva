"""Vision Datasets API."""

from eva.vision.data.datasets.classification import (
    BACH,
    CRC,
    MHIST,
    PANDA,
    Camelyon16,
    PatchCamelyon,
    WsiClassificationDataset,
)
<<<<<<< HEAD
from eva.vision.data.datasets.segmentation import CoNSeP, ImageSegmentation, TotalSegmentator2D
=======
from eva.vision.data.datasets.segmentation import ImageSegmentation, MoNuSAC, TotalSegmentator2D
>>>>>>> 24d5078e
from eva.vision.data.datasets.vision import VisionDataset
from eva.vision.data.datasets.wsi import MultiWsiDataset, WsiDataset

__all__ = [
    "BACH",
    "CRC",
    "MHIST",
    "PANDA",
    "Camelyon16",
<<<<<<< HEAD
    "CoNSeP",
=======
    "PatchCamelyon",
    "WsiClassificationDataset",
    "ImageSegmentation",
    "MoNuSAC",
>>>>>>> 24d5078e
    "TotalSegmentator2D",
    "VisionDataset",
    "MultiWsiDataset",
    "WsiDataset",
]<|MERGE_RESOLUTION|>--- conflicted
+++ resolved
@@ -9,11 +9,12 @@
     PatchCamelyon,
     WsiClassificationDataset,
 )
-<<<<<<< HEAD
-from eva.vision.data.datasets.segmentation import CoNSeP, ImageSegmentation, TotalSegmentator2D
-=======
-from eva.vision.data.datasets.segmentation import ImageSegmentation, MoNuSAC, TotalSegmentator2D
->>>>>>> 24d5078e
+from eva.vision.data.datasets.segmentation import (
+    CoNSeP,
+    ImageSegmentation,
+    MoNuSAC,
+    TotalSegmentator2D,
+)
 from eva.vision.data.datasets.vision import VisionDataset
 from eva.vision.data.datasets.wsi import MultiWsiDataset, WsiDataset
 
@@ -23,14 +24,11 @@
     "MHIST",
     "PANDA",
     "Camelyon16",
-<<<<<<< HEAD
-    "CoNSeP",
-=======
     "PatchCamelyon",
     "WsiClassificationDataset",
+    "CoNSeP",
     "ImageSegmentation",
     "MoNuSAC",
->>>>>>> 24d5078e
     "TotalSegmentator2D",
     "VisionDataset",
     "MultiWsiDataset",
