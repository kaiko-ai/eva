"""Vision Datasets API."""

from eva.vision.data.datasets.classification import (
    BACH,
    BRACS,
    CRC,
    MHIST,
    PANDA,
    BreaKHis,
    Camelyon16,
    GleasonArvaniti,
    PANDASmall,
    PatchCamelyon,
    WsiClassificationDataset,
)
from eva.vision.data.datasets.segmentation import (
    BCSS,
    CoNSeP,
    EmbeddingsSegmentationDataset,
    ImageSegmentation,
    LiTS,
    LiTSBalanced,
    MoNuSAC,
    TotalSegmentator2D,
)
from eva.vision.data.datasets.vision import VisionDataset
from eva.vision.data.datasets.wsi import MultiWsiDataset, WsiDataset

__all__ = [
    "BACH",
    "BCSS",
<<<<<<< HEAD
    "BreaKHis",
=======
    "BRACS",
>>>>>>> 6f6b45fd
    "CRC",
    "GleasonArvaniti",
    "MHIST",
    "PANDA",
    "PANDASmall",
    "Camelyon16",
    "PatchCamelyon",
    "WsiClassificationDataset",
    "CoNSeP",
    "EmbeddingsSegmentationDataset",
    "ImageSegmentation",
    "LiTS",
    "LiTSBalanced",
    "MoNuSAC",
    "TotalSegmentator2D",
    "VisionDataset",
    "MultiWsiDataset",
    "WsiDataset",
]<|MERGE_RESOLUTION|>--- conflicted
+++ resolved
@@ -29,11 +29,8 @@
 __all__ = [
     "BACH",
     "BCSS",
-<<<<<<< HEAD
     "BreaKHis",
-=======
     "BRACS",
->>>>>>> 6f6b45fd
     "CRC",
     "GleasonArvaniti",
     "MHIST",
