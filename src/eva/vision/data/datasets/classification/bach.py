"""BACH dataset class."""

import os
from typing import Callable, Dict, List, Literal, Tuple

import numpy as np
from torchvision.datasets import folder, utils
from typing_extensions import override

from eva.vision.data.datasets import _utils, structs
from eva.vision.data.datasets.classification import base
from eva.vision.utils import io


class BACH(base.ImageClassification):
    """BACH dataset class."""

    train_index_ranges: List[Tuple[int, int]] = [
        (0, 41),
        (59, 60),
        (90, 139),
        (169, 240),
        (258, 260),
        (273, 345),
        (368, 400),
    ]
    """Train range indices."""

    val_index_ranges: List[Tuple[int, int]] = [
        (41, 59),
        (60, 90),
        (139, 169),
        (240, 258),
        (260, 273),
        (345, 368),
    ]
    """Validation range indices."""

    resources: List[structs.DownloadResource] = [
        structs.DownloadResource(
            filename="ICIAR2018_BACH_Challenge.zip",
            url="https://zenodo.org/records/3632035/files/ICIAR2018_BACH_Challenge.zip",
        ),
    ]
    """Dataset resources."""

    def __init__(
        self,
        root: str,
        split: Literal["train", "val"] | None = None,
        download: bool = False,
        image_transforms: Callable | None = None,
        target_transforms: Callable | None = None,
    ) -> None:
        """Initialize the dataset.

<<<<<<< HEAD
        The dataset is splitted into train and validation by taking into account
        the patient ids, in order to avoid any data leakage.
=======
        The dataset is split into train and validation by taking into account
        the patient ids to avoid any data leakage.
>>>>>>> 1de0f5ca

        Args:
            root: Path to the root directory of the dataset. The dataset will
                be downloaded and extracted here, if it does not already exist.
            split: Dataset split to use. If None, the entire dataset is used.
            download: Whether to download the data for the specified split.
                Note that the download will be executed only by additionally
                calling the :meth:`prepare_data` method and if the data does
<<<<<<< HEAD
                not exist yet on disk.
=======
                not yet exist on disk.
>>>>>>> 1de0f5ca
            image_transforms: A function/transform that takes in an image
                and returns a transformed version.
            target_transforms: A function/transform that takes in the target
                and transforms it.
        """
        super().__init__(
            image_transforms=image_transforms,
            target_transforms=target_transforms,
        )

        self._root = root
        self._split = split
        self._download = download

        self._samples: List[Tuple[str, int]] = []
        self._indices: List[int] = []

    @property
    @override
    def classes(self) -> List[str]:
        return ["Benign", "InSitu", "Invasive", "Normal"]

    @property
    @override
    def class_to_idx(self) -> Dict[str, int]:
        return {"Benign": 0, "InSitu": 1, "Invasive": 2, "Normal": 3}

    @property
    def dataset_path(self) -> str:
        """Returns the path of the image data of the dataset."""
        return os.path.join(self._root, "ICIAR2018_BACH_Challenge", "Photos")

    @override
    def filename(self, index: int) -> str:
        image_path, _ = self._samples[self._indices[index]]
        return os.path.relpath(image_path, self.dataset_path)

    @override
    def prepare_data(self) -> None:
        if self._download:
            self._download_dataset()

    @override
    def setup(self) -> None:
        self._samples = folder.make_dataset(
            directory=self.dataset_path,
            class_to_idx=self.class_to_idx,
            extensions=(".tif"),
        )
        self._indices = self._make_indices()

    @override
    def load_image(self, index: int) -> np.ndarray:
        image_path, _ = self._samples[self._indices[index]]
        return io.read_image(image_path)

    @override
    def load_target(self, index: int) -> np.ndarray:
        _, target = self._samples[self._indices[index]]
        return np.asarray(target, dtype=np.int64)

    @override
    def __len__(self) -> int:
        return len(self._indices)

    def _download_dataset(self) -> None:
        """Downloads the dataset."""
        for resource in self.resources:
            if os.path.isdir(self.dataset_path):
                continue

            utils.download_and_extract_archive(
                resource.url,
                download_root=self._root,
                filename=resource.filename,
                remove_finished=True,
            )

    def _make_indices(self) -> List[int]:
        """Builds the dataset indices for the specified split."""
        split_index_ranges = {
            "train": self.train_index_ranges,
            "val": self.val_index_ranges,
            None: [(0, 400)],
        }
        index_ranges = split_index_ranges.get(self._split)
        if index_ranges is None:
            raise ValueError("Invalid data split. Use 'train', 'val' or `None`.")

        return _utils.ranges_to_indices(index_ranges)<|MERGE_RESOLUTION|>--- conflicted
+++ resolved
@@ -54,13 +54,8 @@
     ) -> None:
         """Initialize the dataset.
 
-<<<<<<< HEAD
-        The dataset is splitted into train and validation by taking into account
-        the patient ids, in order to avoid any data leakage.
-=======
         The dataset is split into train and validation by taking into account
         the patient ids to avoid any data leakage.
->>>>>>> 1de0f5ca
 
         Args:
             root: Path to the root directory of the dataset. The dataset will
@@ -69,11 +64,7 @@
             download: Whether to download the data for the specified split.
                 Note that the download will be executed only by additionally
                 calling the :meth:`prepare_data` method and if the data does
-<<<<<<< HEAD
-                not exist yet on disk.
-=======
                 not yet exist on disk.
->>>>>>> 1de0f5ca
             image_transforms: A function/transform that takes in an image
                 and returns a transformed version.
             target_transforms: A function/transform that takes in the target
