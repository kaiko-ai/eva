"""Base for image classification datasets."""

import abc
from typing import Any, Callable, Dict, List, Tuple

import torch
from torchvision import tv_tensors
from typing_extensions import override

from eva.vision.data.datasets import vision


class ImageClassification(vision.VisionDataset[Tuple[tv_tensors.Image, torch.Tensor]], abc.ABC):
    """Image classification abstract dataset."""

    def __init__(
        self,
        transforms: Callable | None = None,
    ) -> None:
        """Initializes the image classification dataset.

        Args:
            transforms: A function/transform which returns a transformed
                version of the raw data samples.
        """
        super().__init__()

        self._transforms = transforms

    @property
    def classes(self) -> List[str] | None:
        """Returns the list with names of the dataset names."""

    @property
    def class_to_idx(self) -> Dict[str, int] | None:
        """Returns a mapping of the class name to its target index."""

    def load_metadata(self, index: int) -> Dict[str, Any] | None:
        """Returns the dataset metadata.

        Args:
            index: The index of the data sample to return the metadata of.

        Returns:
            The sample metadata.
        """

    @abc.abstractmethod
    def load_image(self, index: int) -> tv_tensors.Image:
        """Returns the `index`'th image sample.

        Args:
            index: The index of the data sample to load.

        Returns:
            The image as a numpy array.
        """

    @abc.abstractmethod
    def load_target(self, index: int) -> torch.Tensor:
        """Returns the `index`'th target sample.

        Args:
            index: The index of the data sample to load.

        Returns:
            The sample target as an array.
        """

    @abc.abstractmethod
    @override
    def __len__(self) -> int:
        raise NotImplementedError

    @override
<<<<<<< HEAD
    def __getitem__(self, index: int) -> Tuple[np.ndarray, np.ndarray, Dict[str, Any]]:
=======
    def __getitem__(self, index: int) -> Tuple[tv_tensors.Image, torch.Tensor]:
>>>>>>> 764fe8c5
        image = self.load_image(index)
        target = self.load_target(index)
        image, target = self._apply_transforms(image, target)
        return image, target, self.load_metadata(index) or {}

    def _apply_transforms(
        self, image: tv_tensors.Image, target: torch.Tensor
    ) -> Tuple[tv_tensors.Image, torch.Tensor]:
        """Applies the transforms to the provided data and returns them.

        Args:
            image: The desired image.
            target: The target of the image.

        Returns:
            A tuple with the image and the target transformed.
        """
        if self._transforms is not None:
            image, target = self._transforms(image, target)
        return image, target<|MERGE_RESOLUTION|>--- conflicted
+++ resolved
@@ -73,11 +73,7 @@
         raise NotImplementedError
 
     @override
-<<<<<<< HEAD
-    def __getitem__(self, index: int) -> Tuple[np.ndarray, np.ndarray, Dict[str, Any]]:
-=======
     def __getitem__(self, index: int) -> Tuple[tv_tensors.Image, torch.Tensor]:
->>>>>>> 764fe8c5
         image = self.load_image(index)
         target = self.load_target(index)
         image, target = self._apply_transforms(image, target)
