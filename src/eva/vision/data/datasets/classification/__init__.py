"""Image classification datasets API."""

from eva.vision.data.datasets.classification.bach import BACH
from eva.vision.data.datasets.classification.bracs import BRACS
from eva.vision.data.datasets.classification.camelyon16 import Camelyon16
from eva.vision.data.datasets.classification.crc import CRC
from eva.vision.data.datasets.classification.gleason_arvaniti import GleasonArvaniti
from eva.vision.data.datasets.classification.mhist import MHIST
from eva.vision.data.datasets.classification.panda import PANDA, PANDASmall
from eva.vision.data.datasets.classification.patch_camelyon import PatchCamelyon
from eva.vision.data.datasets.classification.wsi import WsiClassificationDataset

__all__ = [
    "BACH",
<<<<<<< HEAD
    "BRACS",
=======
    "Camelyon16",
>>>>>>> 2f75163a
    "CRC",
    "GleasonArvaniti",
    "MHIST",
    "PatchCamelyon",
    "WsiClassificationDataset",
    "PANDA",
    "PANDASmall",
]<|MERGE_RESOLUTION|>--- conflicted
+++ resolved
@@ -12,11 +12,8 @@
 
 __all__ = [
     "BACH",
-<<<<<<< HEAD
     "BRACS",
-=======
     "Camelyon16",
->>>>>>> 2f75163a
     "CRC",
     "GleasonArvaniti",
     "MHIST",
