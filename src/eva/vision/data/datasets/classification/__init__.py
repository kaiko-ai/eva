--- conflicted
+++ resolved
@@ -6,10 +6,7 @@
 from eva.vision.data.datasets.classification.panda import PANDA
 from eva.vision.data.datasets.classification.patch_camelyon import PatchCamelyon
 from eva.vision.data.datasets.classification.total_segmentator import TotalSegmentatorClassification
-<<<<<<< HEAD
-=======
 from eva.vision.data.datasets.classification.wsi import WsiClassificationDataset
->>>>>>> 4bdecbe2
 
 __all__ = [
     "BACH",
@@ -17,9 +14,6 @@
     "MHIST",
     "PatchCamelyon",
     "TotalSegmentatorClassification",
-<<<<<<< HEAD
+    "WsiClassificationDataset",
     "PANDA",
-=======
-    "WsiClassificationDataset",
->>>>>>> 4bdecbe2
 ]