--- conflicted
+++ resolved
@@ -2,22 +2,14 @@
 
 from eva.vision.data.datasets.classification.bach import BACH
 from eva.vision.data.datasets.classification.crc import CRC
-<<<<<<< HEAD
-from eva.vision.data.datasets.classification.crc_nonorm import CRC_NONORM
 from eva.vision.data.datasets.classification.mhist import MHIST
-=======
->>>>>>> 82262e2f
 from eva.vision.data.datasets.classification.patch_camelyon import PatchCamelyon
 from eva.vision.data.datasets.classification.total_segmentator import TotalSegmentatorClassification
 
 __all__ = [
     "BACH",
     "CRC",
-<<<<<<< HEAD
-    "CRC_NONORM",
     "MHIST",
-=======
->>>>>>> 82262e2f
     "PatchCamelyon",
     "TotalSegmentatorClassification",
 ]