"""Image classification datasets API."""

from eva.vision.data.datasets.classification.bach import BACH
from eva.vision.data.datasets.classification.bracs import BRACS
from eva.vision.data.datasets.classification.breakhis import BreaKHis
from eva.vision.data.datasets.classification.camelyon16 import Camelyon16
from eva.vision.data.datasets.classification.crc import CRC
from eva.vision.data.datasets.classification.gleason_arvaniti import GleasonArvaniti
from eva.vision.data.datasets.classification.mhist import MHIST
from eva.vision.data.datasets.classification.panda import PANDA, PANDASmall
from eva.vision.data.datasets.classification.patch_camelyon import PatchCamelyon
from eva.vision.data.datasets.classification.unitopatho import UNITOPatho
from eva.vision.data.datasets.classification.wsi import WsiClassificationDataset

__all__ = [
    "BACH",
<<<<<<< HEAD
=======
    "BreaKHis",
    "BRACS",
>>>>>>> 2d81aaa2
    "Camelyon16",
    "CRC",
    "GleasonArvaniti",
    "MHIST",
    "PatchCamelyon",
    "WsiClassificationDataset",
    "PANDA",
    "PANDASmall",
<<<<<<< HEAD
    "UNITOPatho",
=======
>>>>>>> 2d81aaa2
]<|MERGE_RESOLUTION|>--- conflicted
+++ resolved
@@ -14,21 +14,16 @@
 
 __all__ = [
     "BACH",
-<<<<<<< HEAD
-=======
     "BreaKHis",
     "BRACS",
->>>>>>> 2d81aaa2
     "Camelyon16",
     "CRC",
     "GleasonArvaniti",
     "MHIST",
     "PatchCamelyon",
+    "UNITOPatho",
     "WsiClassificationDataset",
     "PANDA",
     "PANDASmall",
-<<<<<<< HEAD
-    "UNITOPatho",
-=======
->>>>>>> 2d81aaa2
+    "Camelyon16",
 ]