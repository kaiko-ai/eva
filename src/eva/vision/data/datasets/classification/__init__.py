--- conflicted
+++ resolved
@@ -1,11 +1,8 @@
 """Image classification datasets API."""
 
 from eva.vision.data.datasets.classification.bach import BACH
-<<<<<<< HEAD
+from eva.vision.data.datasets.classification.bracs import BRACS
 from eva.vision.data.datasets.classification.breakhis import BreaKHis
-=======
-from eva.vision.data.datasets.classification.bracs import BRACS
->>>>>>> 6f6b45fd
 from eva.vision.data.datasets.classification.camelyon16 import Camelyon16
 from eva.vision.data.datasets.classification.crc import CRC
 from eva.vision.data.datasets.classification.gleason_arvaniti import GleasonArvaniti
@@ -16,12 +13,9 @@
 
 __all__ = [
     "BACH",
-<<<<<<< HEAD
     "BreaKHis",
-=======
     "BRACS",
     "Camelyon16",
->>>>>>> 6f6b45fd
     "CRC",
     "GleasonArvaniti",
     "MHIST",
