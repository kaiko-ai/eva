"""Model wrapper for timm models."""

from typing import Any, Callable, Dict, Tuple
from urllib import parse

import timm
<<<<<<< HEAD
import torch
=======
>>>>>>> e5d615ab
from typing_extensions import override

from eva.core.models import wrappers


class TimmModel(wrappers.BaseModel):
    """Model wrapper for `timm` models.

    Note that only models with `forward_intermediates`
    method are currently supported.
    """

    def __init__(
        self,
        model_name: str,
        pretrained: bool = True,
        checkpoint_path: str = "",
        out_indices: int | Tuple[int, ...] | None = None,
        model_kwargs: Dict[str, Any] | None = None,
        tensor_transforms: Callable | None = None,
    ) -> None:
        """Initializes the encoder.

        Args:
            model_name: Name of model to instantiate.
            pretrained: If set to `True`, load pretrained ImageNet-1k weights.
            checkpoint_path: Path of checkpoint to load.
            out_indices: Returns last n blocks if `int`, all if `None`, select
                matching indices if sequence.
            model_kwargs: Extra model arguments.
            tensor_transforms: The transforms to apply to the output tensor
                produced by the model.
        """
        super().__init__(tensor_transforms=tensor_transforms)

        self._model_name = model_name
        self._pretrained = pretrained
        self._checkpoint_path = checkpoint_path
        self._out_indices = out_indices
        self._model_kwargs = model_kwargs or {}

        self.load_model()

    @override
    def load_model(self) -> None:
        """Builds and loads the timm model as feature extractor."""
        self._model = timm.create_model(
            model_name=self._model_name,
            pretrained=True if self._checkpoint_path else self._pretrained,
            pretrained_cfg=self._pretrained_cfg,
            out_indices=self._out_indices,
            features_only=self._out_indices is not None,
            **self._model_kwargs,
        )
        TimmModel.__name__ = self._model_name

<<<<<<< HEAD
    @override
    def model_forward(self, tensor: torch.Tensor) -> torch.Tensor | List[torch.Tensor]:
        return self._model(tensor)

=======
>>>>>>> e5d615ab
    @property
    def _pretrained_cfg(self) -> Dict[str, Any]:
        if not self._checkpoint_path:
            return {}
        key = "file" if parse.urlparse(self._checkpoint_path).scheme in ("file", "") else "url"
        return {key: self._checkpoint_path, "num_classes": 0}<|MERGE_RESOLUTION|>--- conflicted
+++ resolved
@@ -4,10 +4,6 @@
 from urllib import parse
 
 import timm
-<<<<<<< HEAD
-import torch
-=======
->>>>>>> e5d615ab
 from typing_extensions import override
 
 from eva.core.models import wrappers
@@ -64,13 +60,6 @@
         )
         TimmModel.__name__ = self._model_name
 
-<<<<<<< HEAD
-    @override
-    def model_forward(self, tensor: torch.Tensor) -> torch.Tensor | List[torch.Tensor]:
-        return self._model(tensor)
-
-=======
->>>>>>> e5d615ab
     @property
     def _pretrained_cfg(self) -> Dict[str, Any]:
         if not self._checkpoint_path:
