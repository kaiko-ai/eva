--- conflicted
+++ resolved
@@ -1,10 +1,6 @@
 """"Neural Network Semantic Segmentation Module."""
 
-<<<<<<< HEAD
 from typing import Any, Callable, Dict, Iterable, List, Tuple
-=======
-from typing import Any, Callable, Iterable, Tuple
->>>>>>> d0c16fc8
 
 import torch
 from lightning.pytorch.cli import LRSchedulerCallable, OptimizerCallable
@@ -15,7 +11,7 @@
 
 from eva.core.metrics import structs as metrics_lib
 from eva.core.models.modules import module
-from eva.core.models.modules.typings import INPUT_BATCH, INPUT_TENSOR_BATCH, MODEL_TYPE
+from eva.core.models.modules.typings import INPUT_BATCH, INPUT_TENSOR_BATCH
 from eva.core.models.modules.utils import batch_postprocess, grad
 from eva.core.utils import parser
 from eva.vision.models.networks import decoders
@@ -28,11 +24,7 @@
         self,
         decoder: decoders.Decoder,
         criterion: Callable[..., torch.Tensor],
-<<<<<<< HEAD
-        encoder: Callable[[torch.Tensor], List[torch.Tensor]] | Dict[str, Any] | None = None,
-=======
-        encoder: MODEL_TYPE | None = None,
->>>>>>> d0c16fc8
+        encoder: Dict[str, Any] | Callable[[torch.Tensor], List[torch.Tensor]] | None = None,
         lr_multiplier_encoder: float = 0.0,
         optimizer: OptimizerCallable = optim.AdamW,
         lr_scheduler: LRSchedulerCallable = lr_scheduler.ConstantLR,
