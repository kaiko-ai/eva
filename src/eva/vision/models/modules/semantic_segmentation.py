--- conflicted
+++ resolved
@@ -63,13 +63,9 @@
         self._freeze_encoder()
 
         if isinstance(self.encoder, dict):
-<<<<<<< HEAD
-            self.encoder: Callable[[torch.Tensor], List[torch.Tensor]] = parser.parse_object(self.encoder)
-=======
             self.encoder: Callable[[torch.Tensor], List[torch.Tensor]] = parser.parse_object(
                 self.encoder
             )
->>>>>>> 61c056fd
 
     @override
     def configure_optimizers(self) -> Any:
