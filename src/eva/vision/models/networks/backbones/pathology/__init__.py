"""Vision Pathology Model Backbones API."""

<<<<<<< HEAD
from eva.vision.models.networks.backbones.pathology.gigapath import prov_gigapath
=======
from eva.vision.models.networks.backbones.pathology.bioptimus import bioptimus_h_optimus_0
>>>>>>> cc229293
from eva.vision.models.networks.backbones.pathology.kaiko import (
    kaiko_vitb8,
    kaiko_vitb16,
    kaiko_vitl14,
    kaiko_vits8,
    kaiko_vits16,
)
from eva.vision.models.networks.backbones.pathology.lunit import lunit_vits8, lunit_vits16
from eva.vision.models.networks.backbones.pathology.mahmood import mahmood_uni
from eva.vision.models.networks.backbones.pathology.owkin import owkin_phikon

__all__ = [
    "kaiko_vitb16",
    "kaiko_vitb8",
    "kaiko_vitl14",
    "kaiko_vits16",
    "kaiko_vits8",
    "owkin_phikon",
    "lunit_vits16",
    "lunit_vits8",
    "mahmood_uni",
<<<<<<< HEAD
    "prov_gigapath",
=======
    "bioptimus_h_optimus_0",
>>>>>>> cc229293
]<|MERGE_RESOLUTION|>--- conflicted
+++ resolved
@@ -1,10 +1,7 @@
 """Vision Pathology Model Backbones API."""
 
-<<<<<<< HEAD
+from eva.vision.models.networks.backbones.pathology.bioptimus import bioptimus_h_optimus_0
 from eva.vision.models.networks.backbones.pathology.gigapath import prov_gigapath
-=======
-from eva.vision.models.networks.backbones.pathology.bioptimus import bioptimus_h_optimus_0
->>>>>>> cc229293
 from eva.vision.models.networks.backbones.pathology.kaiko import (
     kaiko_vitb8,
     kaiko_vitb16,
@@ -26,9 +23,6 @@
     "lunit_vits16",
     "lunit_vits8",
     "mahmood_uni",
-<<<<<<< HEAD
+    "bioptimus_h_optimus_0",
     "prov_gigapath",
-=======
-    "bioptimus_h_optimus_0",
->>>>>>> cc229293
 ]