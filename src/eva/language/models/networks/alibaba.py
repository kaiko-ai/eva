"""Models from Alibaba."""

import os

import torch

from eva.core.utils import requirements
from eva.language.models import wrappers
from eva.language.models.constants import MAX_NEW_TOKENS
from eva.language.models.networks.registry import model_registry
from eva.language.utils import imports as import_utils


@model_registry.register("alibaba/qwen2-0-5b-instruct")
class Qwen205BInstruct(wrappers.HuggingFaceModel):
    """Qwen2 0.5B Instruct model."""

    def __init__(self, system_prompt: str | None = None):
        """Initialize the model."""
        requirements.check_min_versions(requirements={"torch": "2.5.1", "torchvision": "0.20.1"})
        super().__init__(
            model_name_or_path="Qwen/Qwen2-0.5B-Instruct",
            model_class="AutoModelForCausalLM",
            model_kwargs={
                "torch_dtype": torch.bfloat16,
            },
            generation_kwargs={
                "max_new_tokens": MAX_NEW_TOKENS,
            },
            system_prompt=system_prompt,
<<<<<<< HEAD
        )
=======
            chat_mode=True,
        )


if import_utils.is_vllm_available():

    @model_registry.register("alibaba/qwen2-5-72b-instruct-vllm")
    class Qwen2572BInstructVllm(wrappers.VllmModel):
        """Qwen2.5 72B Instruct model."""

        def __init__(
            self,
            system_prompt: str | None = None,
        ):
            """Initialize the model."""
            super().__init__(
                model_name_or_path="Qwen/Qwen2.5-72B-Instruct",
                model_kwargs={
                    "tensor_parallel_size": int(os.getenv("VLLM_TENSOR_PARALLEL_SIZE", 4)),
                },
                system_prompt=system_prompt,
            )
>>>>>>> e6e46425
<|MERGE_RESOLUTION|>--- conflicted
+++ resolved
@@ -28,10 +28,6 @@
                 "max_new_tokens": MAX_NEW_TOKENS,
             },
             system_prompt=system_prompt,
-<<<<<<< HEAD
-        )
-=======
-            chat_mode=True,
         )
 
 
@@ -52,5 +48,4 @@
                     "tensor_parallel_size": int(os.getenv("VLLM_TENSOR_PARALLEL_SIZE", 4)),
                 },
                 system_prompt=system_prompt,
-            )
->>>>>>> e6e46425
+            )