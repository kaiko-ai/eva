"""Tests the embeddings writer."""

import os
import random
import tempfile
from pathlib import Path
from typing import List, Literal

import pandas as pd
import pytest
import pytorch_lightning as pl
from pytorch_lightning.demos import boring_classes
from torch import nn
from typing_extensions import override

from eva.callbacks import writers
from eva.data import datamodules, datasets
from eva.models import modules

SAMPLE_SHAPE = 32


@pytest.mark.parametrize(
    "batch_size, n_samples",
    [
        (5, 7),
        (8, 16),
    ],
)
def test_embeddings_writer(datamodule: datamodules.DataModule, model: modules.HeadModule) -> None:
    """Tests the embeddings writer callback."""
    with tempfile.TemporaryDirectory() as output_dir:
        trainer = pl.Trainer(
            logger=False,
            callbacks=writers.EmbeddingsWriter(
                output_dir=output_dir,
                dataloader_idx_map={0: "train", 1: "val", 2: "test"},
                backbone=nn.Flatten(),
            ),
        )
        all_predictions = trainer.predict(
            model=model, datamodule=datamodule, return_predictions=True
        )
        files = Path(output_dir).glob("*.pt")
        files = [f.relative_to(output_dir).as_posix() for f in files]

        assert isinstance(trainer.predict_dataloaders, list)
        assert len(trainer.predict_dataloaders) == 3
        assert isinstance(all_predictions, list)
        assert len(all_predictions) == 3
        total_n_predictions = 0
        for dataloader_idx in range(len(trainer.predict_dataloaders)):
            dataset = trainer.predict_dataloaders[dataloader_idx].dataset

            # Check if the number of predictions is correct
            predictions = all_predictions[dataloader_idx]
            assert isinstance(predictions, list)
            n_predictions = sum(len(p) for p in predictions)
            assert len(dataset) == n_predictions

            # Check if the expected files are present
            for idx in range(len(dataset)):
                filename = dataset.filename(idx)
                assert f"{filename}.pt" in files

            total_n_predictions += n_predictions

        # Check if the manifest file is in the expected format
        df_manifest = pd.read_csv(os.path.join(output_dir, "manifest.csv"))
        assert "origin" in df_manifest.columns
        assert "embeddings" in df_manifest.columns
        assert "target" in df_manifest.columns
        assert "split" in df_manifest.columns
        assert len(df_manifest) == total_n_predictions


@pytest.fixture(scope="function")
def model(n_classes: int = 4) -> modules.HeadModule:
    """Returns a HeadModule model fixture."""
    return modules.HeadModule(
        head=nn.Linear(SAMPLE_SHAPE, n_classes),
        criterion=nn.CrossEntropyLoss(),
<<<<<<< HEAD
        backbone=None,
=======
        backbone=nn.Flatten(),
    )


@pytest.fixture(scope="function")
def datamodule(
    dataset: List[datasets.TorchDataset],
    dataloader: dataloaders.DataLoader,
) -> datamodules.DataModule:
    """Returns a dummy classification datamodule fixture."""
    return datamodules.DataModule(
        datasets=datamodules.DatasetsSchema(
            predict=dataset,
        ),
        dataloaders=datamodules.DataloadersSchema(
            predict=dataloader,
        ),
>>>>>>> 41147ee7
    )


@pytest.fixture(scope="function")
def dataset(
    n_samples: int,
<<<<<<< HEAD
) -> List[datasets.Dataset]:
    """Fake dataset fixture."""
    train_dataset = FakeDataset(split="train", length=n_samples, size=SAMPLE_SHAPE)
    val_dataset = FakeDataset(split="val", length=n_samples, size=SAMPLE_SHAPE)
    test_dataset = FakeDataset(split="test", length=n_samples, size=SAMPLE_SHAPE)

=======
    sample_shape: int = 32,
) -> List[datasets.TorchDataset]:
    """Fake dataset fixture."""
    train_dataset = FakeDataset(split="train", length=n_samples, size=sample_shape)
    val_dataset = FakeDataset(split="val", length=n_samples, size=sample_shape)
    test_dataset = FakeDataset(split="test", length=n_samples, size=sample_shape)
>>>>>>> 41147ee7
    return [train_dataset, val_dataset, test_dataset]


class FakeDataset(boring_classes.RandomDataset, datasets.Dataset):
    """Fake prediction dataset."""

    def __init__(
        self,
        split: Literal["train", "val", "test"],
        size: int = 32,
        length: int = 10,
    ) -> None:
        """Initializes the dataset."""
        super().__init__(size=size, length=length)
        self._split = split

    def filename(self, index: int) -> str:
        """Returns the filename for the given index."""
        return f"{self._split}-{index}"

    @override
    def __getitem__(self, index: int):
        data = boring_classes.RandomDataset.__getitem__(self, index)
        target = random.choice([0, 1])
        return data, target<|MERGE_RESOLUTION|>--- conflicted
+++ resolved
@@ -80,52 +80,23 @@
     return modules.HeadModule(
         head=nn.Linear(SAMPLE_SHAPE, n_classes),
         criterion=nn.CrossEntropyLoss(),
-<<<<<<< HEAD
         backbone=None,
-=======
-        backbone=nn.Flatten(),
-    )
-
-
-@pytest.fixture(scope="function")
-def datamodule(
-    dataset: List[datasets.TorchDataset],
-    dataloader: dataloaders.DataLoader,
-) -> datamodules.DataModule:
-    """Returns a dummy classification datamodule fixture."""
-    return datamodules.DataModule(
-        datasets=datamodules.DatasetsSchema(
-            predict=dataset,
-        ),
-        dataloaders=datamodules.DataloadersSchema(
-            predict=dataloader,
-        ),
->>>>>>> 41147ee7
     )
 
 
 @pytest.fixture(scope="function")
 def dataset(
     n_samples: int,
-<<<<<<< HEAD
-) -> List[datasets.Dataset]:
+) -> List[datasets.TorchDataset]:
     """Fake dataset fixture."""
     train_dataset = FakeDataset(split="train", length=n_samples, size=SAMPLE_SHAPE)
     val_dataset = FakeDataset(split="val", length=n_samples, size=SAMPLE_SHAPE)
     test_dataset = FakeDataset(split="test", length=n_samples, size=SAMPLE_SHAPE)
 
-=======
-    sample_shape: int = 32,
-) -> List[datasets.TorchDataset]:
-    """Fake dataset fixture."""
-    train_dataset = FakeDataset(split="train", length=n_samples, size=sample_shape)
-    val_dataset = FakeDataset(split="val", length=n_samples, size=sample_shape)
-    test_dataset = FakeDataset(split="test", length=n_samples, size=sample_shape)
->>>>>>> 41147ee7
     return [train_dataset, val_dataset, test_dataset]
 
 
-class FakeDataset(boring_classes.RandomDataset, datasets.Dataset):
+class FakeDataset(boring_classes.RandomDataset, datasets.TorchDataset):
     """Fake prediction dataset."""
 
     def __init__(
