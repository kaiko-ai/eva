--- conflicted
+++ resolved
@@ -16,18 +16,14 @@
     [
         # dino online
         "configs/vision/dino_vit/online/bach.yaml",
+        "configs/vision/dino_vit/online/bcss.yaml",
         "configs/vision/dino_vit/online/consep.yaml",
         "configs/vision/dino_vit/online/crc.yaml",
         "configs/vision/dino_vit/online/mhist.yaml",
         "configs/vision/dino_vit/online/monusac.yaml",
         "configs/vision/dino_vit/online/patch_camelyon.yaml",
         "configs/vision/dino_vit/online/total_segmentator_2d.yaml",
-<<<<<<< HEAD
-        "configs/vision/dino_vit/online/monusac.yaml",
-        "configs/vision/dino_vit/online/bcss.yaml",
-=======
         # dino offline
->>>>>>> 68101947
         "configs/vision/dino_vit/offline/bach.yaml",
         "configs/vision/dino_vit/offline/camelyon16.yaml",
         "configs/vision/dino_vit/offline/consep.yaml",
