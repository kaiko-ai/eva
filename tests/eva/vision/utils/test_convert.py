--- conflicted
+++ resolved
@@ -14,12 +14,7 @@
             [-790, -325, -564, -969],
         ]
     ],
-<<<<<<< HEAD
-    dtype=np.float16,
-)
-=======
 ).to(dtype=torch.float16)
->>>>>>> 434cacb9
 """Test input data."""
 
 EXPECTED_ONE = torch.Tensor(
