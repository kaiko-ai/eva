--- conflicted
+++ resolved
@@ -8,17 +8,29 @@
 from eva.vision.data.datasets.embeddings import PatchEmbeddingDataset, SlideEmbeddingDataset
 
 
-def test_patch_embedding_dataset(patches_manifest_path: str, root_dir: str):
+@pytest.fixture()
+def patch_level_manifest_path(assets_path: str) -> str:
+    """Path to a fake patch level manifest."""
+    return os.path.join(assets_path, "manifests", "embeddings", "patch_level.csv")
+
+
+@pytest.fixture()
+def slide_level_manifest_path(assets_path: str) -> str:
+    """Path to a fake patch level manifest."""
+    return os.path.join(assets_path, "manifests", "embeddings", "slide_level.csv")
+
+
+def test_patch_embedding_dataset(patch_level_manifest_path: str, assets_path: str):
     """Test that the patch level dataset has the correct length and item shapes/types."""
     ds = PatchEmbeddingDataset(
-        manifest_path=patches_manifest_path,
-        root=root_dir,
+        manifest_path=patch_level_manifest_path,
+        root_dir=assets_path,
         split="train",
     )
     ds.setup()
 
     expected_shape = (8,)
-    assert len(ds) == 3
+    assert len(ds) == 5
     for i in range(len(ds)):
         assert isinstance(ds[i], tuple)
         assert len(ds[i]) == 2
@@ -27,11 +39,11 @@
         assert np.issubdtype(type(target), int)
 
 
-def test_slide_embedding_dataset(slides_manifest_path: str, root_dir: str):
+def test_slide_embedding_dataset(slide_level_manifest_path: str, assets_path: str):
     """Test that the slide level dataset has the correct length and embedding tensor shapes."""
     ds = SlideEmbeddingDataset(
-        manifest_path=slides_manifest_path,
-        root=root_dir,
+        manifest_path=slide_level_manifest_path,
+        root_dir=assets_path,
         split="train",
         n_patches_per_slide=10,
     )
@@ -45,29 +57,4 @@
         embedding, target, metadata = ds[i]
         assert embedding.shape == expected_shape
         assert np.issubdtype(type(target), int)
-<<<<<<< HEAD
-        assert isinstance(metadata, dict)
-        assert "mask" in metadata.keys()
-        assert isinstance(metadata["mask"], torch.Tensor)
-        assert metadata["mask"].shape == (expected_shape[0], 1)
-
-
-@pytest.fixture()
-def patches_manifest_path(assets_path: str) -> str:
-    """Path to a fake patch level manifest."""
-    return os.path.join(assets_path, "vision/manifests/embeddings/patches.csv")
-
-
-@pytest.fixture()
-def slides_manifest_path(assets_path: str) -> str:
-    """Path to a fake patch level manifest."""
-    return os.path.join(assets_path, "vision/manifests/embeddings/slides.csv")
-
-
-@pytest.fixture()
-def root_dir(assets_path: str) -> str:
-    """Root directory for the fake embeddings."""
-    return os.path.join(assets_path, "vision/datasets/embeddings")
-=======
-        assert isinstance(metadata, dict)
->>>>>>> 4829de5e
+        assert isinstance(metadata, dict)