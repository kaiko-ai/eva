--- conflicted
+++ resolved
@@ -40,11 +40,7 @@
             root=os.path.join(assets_path, "vision", "datasets", "total_segmentator"),
             split=split,
             split_ratios=SplitRatios(train=0.33, val=0.33, test=0.33),
-<<<<<<< HEAD
-            sample_every_n_channel=1,
-=======
             sample_every_n_slices=1,
->>>>>>> adfd8df7
         )
         dataset.prepare_data()
         dataset.setup()
