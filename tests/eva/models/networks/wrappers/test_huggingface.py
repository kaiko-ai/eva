--- conflicted
+++ resolved
@@ -6,23 +6,14 @@
 import torch
 from transformers import modeling_outputs
 
-<<<<<<< HEAD
-from eva.models.networks import wrappers
-from eva.vision.models.networks import postprocesses
-=======
 from eva.models.networks import transforms, wrappers
->>>>>>> 075c1aee
 
 
 @pytest.mark.parametrize(
     "model_name_or_path, tensor_transforms, expected_output_shape",
     [
         ("hf-internal-testing/tiny-random-ViTModel", None, (16, 226, 32)),
-<<<<<<< HEAD
-        ("hf-internal-testing/tiny-random-ViTModel", postprocesses.ExtractCLSFeatures(), (16, 32)),
-=======
         ("hf-internal-testing/tiny-random-ViTModel", transforms.ExtractCLSFeatures(), (16, 32)),
->>>>>>> 075c1aee
     ],
 )
 def test_huggingface_model(
