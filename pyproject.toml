[build-system]
requires = ["pdm-backend"]
build-backend = "pdm.backend"

[project]
name = "eva"
version = "0.0.1"
description = "Evaluation Framework for oncology foundation models."
license = {file = "LICENSE"}
readme = "README.md"
authors = [
    { name = "Ioannis Gatopoulos", email = "ioannis@kaiko.ai" },
    { name = "Nicolas Känzig", email = "nicolas@kaiko.ai" },
    { name = "Roman Moser", email = "roman@kaiko.ai" },
]
maintainers = [
    { name = "Ioannis Gatopoulos", email = "ioannis@kaiko.ai" },
    { name = "Nicolas Känzig", email = "nicolas@kaiko.ai" },
    { name = "Roman Moser", email = "roman@kaiko.ai" },
]
requires-python = ">=3.10"
dependencies = [
    "pytorch-lightning>=2.1.3",
    "loguru>=0.7.2",
    "jsonargparse>=4.27.2",
    "pandas>=2.2.0",
    "pyarrow>=15.0.0",
]

[project.optional-dependencies]
vision = [
    "torchvision>=0.16.2",
    "opencv-python-headless>=4.9.0.80",
    "torchvision>=0.17.0",
<<<<<<< HEAD
=======
    "h5py>=3.10.0",
>>>>>>> 3ed4a051
]
all = ["eva[vision]"]

[tool.pdm.dev-dependencies]
lint = [
    "isort>=5.12.0",
    "black>=23.1.0",
    "ruff>=0.0.254",
    "pyright>=1.1.295",
    "yamllint>=1.29.0",
    "nox>=2022.11.21",
    "bandit>=1.7.6",
]
test = [
    "pygments>=2.14.0",
    "pytest>=7.2.2",
    "nox>=2022.11.21",
    "pytest-cov>=4.1.0",
]
docs = [
    "mkdocs>=1.5.3",
    "mkdocstrings[python]>=0.24.0",
    "mkdocs-material>=9.5.6",
]
dev = ["eva[lint, test, docs]"]

[project.scripts]
eva = "eva.__main__:main"

[tool.isort]
atomic = true
profile = "black"
line_length = 100
skip_gitignore = true

[tool.black]
target-version = ["py310"]
line-length = 100

[tool.ruff]
select = ["A", "B", "C", "D", "E", "F"]
ignore = ["D401"]
line-length = 100
target-version = "py310"

[tool.ruff.pydocstyle]
convention = "google"

[tool.ruff.flake8-quotes]
docstring-quotes = "double"

[tool.bandit]
exclude_dirs = [".venv", "tests/**"]

[tool.pyright]
pythonVersion = "3.10"
# Skip due to https://github.com/microsoft/pyright/issues/7095
reportIncompatibleMethodOverride = false
exclude = [
    "__pypackages__",
    ".nox",
]

[tool.pytest.ini_options]
addopts = [
    "--color=yes",
    "--durations=0",
    "--strict-markers",
]
filterwarnings = [
    "ignore::DeprecationWarning",
    "ignore::UserWarning",
]
markers = [
    "slow: slow tests",
]
minversion = "6.0"
testpaths = "tests/"

[tool.coverage]
precision = 2
range = [95, 100]

[tool.coverage.run]
omit = [
    "__pypackages__/*",
    "/private/*",
]

[tool.coverage.comment]
layout = "header, diff, flags, files, footer"<|MERGE_RESOLUTION|>--- conflicted
+++ resolved
@@ -32,10 +32,7 @@
     "torchvision>=0.16.2",
     "opencv-python-headless>=4.9.0.80",
     "torchvision>=0.17.0",
-<<<<<<< HEAD
-=======
     "h5py>=3.10.0",
->>>>>>> 3ed4a051
 ]
 all = ["eva[vision]"]
 
