--- conflicted
+++ resolved
@@ -25,11 +25,8 @@
     "jsonargparse[omegaconf]>=4.27.4",
     "pandas>=2.2.0",
     "pyarrow>=15.0.0",
-<<<<<<< HEAD
+    "tensorboardX>=2.6.2.2",
     "nibabel>=5.2.0",
-=======
-    "tensorboardX>=2.6.2.2",
->>>>>>> 43b716a7
 ]
 
 [project.optional-dependencies]
