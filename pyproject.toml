--- conflicted
+++ resolved
@@ -32,10 +32,7 @@
 ]
 all = ["eva[vision]"]
 
-<<<<<<< HEAD
 [tool.pdm.dev-dependencies]
-=======
->>>>>>> 12c1f979
 lint = [
     "isort>=5.12.0",
     "black>=23.1.0",
