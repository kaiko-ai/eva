--- conflicted
+++ resolved
@@ -84,11 +84,8 @@
     - WSI:
       - Patch-level:
         - BACH: datasets/bach.md
-<<<<<<< HEAD
+        - BRACS: datasets/bracs.md
         - BreakHis: datasets/breakhis.md
-=======
-        - BRACS: datasets/bracs.md
->>>>>>> 6f6b45fd
         - CRC: datasets/crc.md
         - GleasonArvaniti: datasets/gleason_arvaniti.md
         - MHIST: datasets/mhist.md
