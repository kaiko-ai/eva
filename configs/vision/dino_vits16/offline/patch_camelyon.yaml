--- conflicted
+++ resolved
@@ -83,11 +83,7 @@
           split: test
       predict:
         - class_path: eva.vision.datasets.PatchCamelyon
-<<<<<<< HEAD
-          init_args: &PCAM_PREDICT_ARGS
-=======
           init_args: &PREDICT_DATASET_ARGS
->>>>>>> e6e6f09e
             root: ${oc.env:DATA_ROOT, ./data}/patch_camelyon
             split: train
             download: ${oc.env:DOWNLOAD_DATA, true}
@@ -99,19 +95,11 @@
                 std: ${oc.env:NORMALIZE_STD, [0.229, 0.224, 0.225]}
         - class_path: eva.vision.datasets.PatchCamelyon
           init_args:
-<<<<<<< HEAD
-            <<: *PCAM_PREDICT_ARGS
-            split: val
-        - class_path: eva.vision.datasets.PatchCamelyon
-          init_args:
-            <<: *PCAM_PREDICT_ARGS
-=======
             <<: *PREDICT_DATASET_ARGS
             split: val
         - class_path: eva.vision.datasets.PatchCamelyon
           init_args:
             <<: *PREDICT_DATASET_ARGS
->>>>>>> e6e6f09e
             split: test
     dataloaders:
       train:
