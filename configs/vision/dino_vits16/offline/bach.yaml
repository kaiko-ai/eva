---
trainer:
  class_path: eva.Trainer
  init_args:
    default_root_dir: &LIGHTNING_ROOT ${oc.env:LIGHTNING_ROOT, logs/dino_vits16/offline/bach}
    max_epochs: &MAX_EPOCHS 20
    callbacks:
      - class_path: eva.callbacks.EmbeddingsWriter
        init_args:
          output_dir: &EMBEDDINGS_DIR ${oc.env:EMBEDDINGS_ROOT, ./data/embeddings}/bach
          dataloader_idx_map:
            0: train
            1: val
          backbone:
            class_path: eva.models.ModelFromFunction
            init_args:
              path: torch.hub.load
              arguments:
                repo_or_dir: facebookresearch/dino:main
                model: dino_vits16
                pretrained: true
      - class_path: pytorch_lightning.callbacks.LearningRateMonitor
        init_args:
          logging_interval: epoch
      - class_path: pytorch_lightning.callbacks.ModelCheckpoint
        init_args:
          filename: best
          save_last: true
          save_top_k: 1
          monitor: &MONITOR_METRIC val/MulticlassAccuracy
          mode: &MONITOR_METRIC_MODE max
    logger:
      - class_path: pytorch_lightning.loggers.TensorBoardLogger
        init_args:
          save_dir: *LIGHTNING_ROOT
model:
  class_path: eva.HeadModule
  init_args:
    head:
      class_path: torch.nn.Linear
      init_args:
        in_features: 384
        out_features: &NUM_CLASSES 4
    criterion: torch.nn.CrossEntropyLoss
    optimizer:
      class_path: torch.optim.SGD
      init_args:
        lr: 0.0125
        momentum: 0.9
        weight_decay: 0.0
    lr_scheduler:
      class_path: torch.optim.lr_scheduler.CosineAnnealingLR
      init_args:
        T_max: *MAX_EPOCHS
        eta_min: 0.0001
    metrics:
      common:
        - class_path: eva.metrics.AverageLoss
        - class_path: eva.metrics.MulticlassClassificationMetrics
          init_args:
            num_classes: *NUM_CLASSES
data:
  class_path: eva.DataModule
  init_args:
    datasets:
      train:
        class_path: eva.vision.data.datasets.embeddings.PatchEmbeddingDataset
        init_args: &DATASET_ARGS
          root: *EMBEDDINGS_DIR
          split: train
          column_mapping:
            path: embedding
      val:
        class_path: eva.vision.data.datasets.embeddings.PatchEmbeddingDataset
        init_args:
          <<: *DATASET_ARGS
          split: val
      predict:
        - class_path: eva.vision.datasets.BACH
<<<<<<< HEAD
          init_args: &BACH_ARGS
=======
          init_args: &PREDICT_DATASET_ARGS
>>>>>>> e6e6f09e
            root: ${oc.env:DATA_ROOT, ./data}/bach
            split: train
            download: ${oc.env:DOWNLOAD_DATA, true}
            image_transforms:
              class_path: eva.vision.data.transforms.common.ResizeAndCrop
              init_args:
                size: ${oc.env:RESIZE_DIM, 224}  
                mean: ${oc.env:NORMALIZE_MEAN, [0.485, 0.456, 0.406]} 
                std: ${oc.env:NORMALIZE_STD, [0.229, 0.224, 0.225]}  
        - class_path: eva.vision.datasets.BACH
          init_args:
<<<<<<< HEAD
            <<: *BACH_ARGS
=======
            <<: *PREDICT_DATASET_ARGS
>>>>>>> e6e6f09e
            split: val
    dataloaders:
      train:
        batch_size: &TRAIN_BATCH_SIZE ${oc.env:TRAIN_BATCH_SIZE, 256}
        shuffle: true
      val:
        batch_size: &EVAL_BATCH_SIZE ${oc.env:EVAL_BATCH_SIZE, 128}
      test:
        batch_size: *EVAL_BATCH_SIZE
      predict:
        batch_size: *EVAL_BATCH_SIZE<|MERGE_RESOLUTION|>--- conflicted
+++ resolved
@@ -77,11 +77,7 @@
           split: val
       predict:
         - class_path: eva.vision.datasets.BACH
-<<<<<<< HEAD
-          init_args: &BACH_ARGS
-=======
           init_args: &PREDICT_DATASET_ARGS
->>>>>>> e6e6f09e
             root: ${oc.env:DATA_ROOT, ./data}/bach
             split: train
             download: ${oc.env:DOWNLOAD_DATA, true}
@@ -93,11 +89,7 @@
                 std: ${oc.env:NORMALIZE_STD, [0.229, 0.224, 0.225]}  
         - class_path: eva.vision.datasets.BACH
           init_args:
-<<<<<<< HEAD
-            <<: *BACH_ARGS
-=======
             <<: *PREDICT_DATASET_ARGS
->>>>>>> e6e6f09e
             split: val
     dataloaders:
       train:
@@ -105,7 +97,5 @@
         shuffle: true
       val:
         batch_size: &EVAL_BATCH_SIZE ${oc.env:EVAL_BATCH_SIZE, 128}
-      test:
-        batch_size: *EVAL_BATCH_SIZE
       predict:
         batch_size: *EVAL_BATCH_SIZE