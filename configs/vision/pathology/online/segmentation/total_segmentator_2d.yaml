---
trainer:
  class_path: eva.Trainer
  init_args:
    n_runs: &N_RUNS ${oc.env:N_RUNS, 5}
    default_root_dir: &OUTPUT_ROOT ${oc.env:OUTPUT_ROOT, logs/${oc.env:MODEL_NAME, vit_small_patch16_224_dino}/total_segmentator_2d}
<<<<<<< HEAD
    max_steps: &MAX_STEPS ${oc.env:MAX_STEPS, 40000}
=======
    max_steps: &MAX_STEPS ${oc.env:MAX_STEPS, 20000}
    checkpoint_type: ${oc.env:CHECKPOINT_TYPE, best}
>>>>>>> 936e96d0
    callbacks:
      - class_path: eva.callbacks.ConfigurationLogger
      - class_path: lightning.pytorch.callbacks.TQDMProgressBar
        init_args:
          refresh_rate: ${oc.env:TQDM_REFRESH_RATE, 1}
      - class_path: eva.vision.callbacks.SemanticSegmentationLogger
        init_args:
          log_every_n_epochs: 1
          mean: &NORMALIZE_MEAN ${oc.env:NORMALIZE_MEAN, [0.485, 0.456, 0.406]} 
          std: &NORMALIZE_STD ${oc.env:NORMALIZE_STD, [0.229, 0.224, 0.225]}
      - class_path: lightning.pytorch.callbacks.ModelCheckpoint
        init_args:
          filename: best
          save_last: true
          save_top_k: 1
          monitor: &MONITOR_METRIC ${oc.env:MONITOR_METRIC, val/GeneralizedDiceScore}
          mode: &MONITOR_METRIC_MODE ${oc.env:MONITOR_METRIC_MODE, max}
      - class_path: lightning.pytorch.callbacks.EarlyStopping
        init_args:
          min_delta: 0
          patience: ${oc.env:PATIENCE, 5}
          monitor: *MONITOR_METRIC
          mode: *MONITOR_METRIC_MODE
    logger:
      - class_path: lightning.pytorch.loggers.TensorBoardLogger
        init_args:
          save_dir: *OUTPUT_ROOT
          name: ""
model:
  class_path: eva.vision.models.modules.SemanticSegmentationModule
  init_args:
    encoder:
      class_path: eva.vision.models.ModelFromRegistry
      init_args:
        model_name: ${oc.env:MODEL_NAME, universal/vit_small_patch16_224_dino}
        model_kwargs:
          out_indices: ${oc.env:OUT_INDICES, 1}
        model_extra_kwargs: ${oc.env:MODEL_EXTRA_KWARGS, null}
    decoder:
      class_path: eva.vision.models.networks.decoders.segmentation.ConvDecoderWithImage
      init_args:
        in_features: ${oc.env:IN_FEATURES, 384}
        num_classes:  &NUM_CLASSES 37
    criterion:
      class_path: eva.vision.losses.DiceLoss
      init_args:
        softmax: true
        batch: true
    lr_multiplier_encoder: 0.0
    optimizer:
      class_path: torch.optim.AdamW
      init_args:
        lr: ${oc.env:LR_VALUE, 0.002}
    lr_scheduler:
      class_path: torch.optim.lr_scheduler.PolynomialLR
      init_args:
        total_iters: *MAX_STEPS
        power: 0.9
    postprocess:
      predictions_transforms:
        - class_path: torch.argmax
          init_args:
            dim: 1
    metrics:
      common:
        - class_path: eva.metrics.AverageLoss
      evaluation:
        - class_path: eva.vision.metrics.defaults.MulticlassSegmentationMetrics
          init_args:
            num_classes: *NUM_CLASSES
        - class_path: torchmetrics.ClasswiseWrapper
          init_args:
            metric:
              class_path: eva.vision.metrics.GeneralizedDiceScore
              init_args:
                num_classes: *NUM_CLASSES
                weight_type: linear
                per_class: true
data:
  class_path: eva.DataModule
  init_args:
    datasets:
      train:
        class_path: eva.vision.datasets.TotalSegmentator2D
        init_args: &DATASET_ARGS
          root: ${oc.env:DATA_ROOT, ./data/total_segmentator}
          split: train
          download: ${oc.env:DOWNLOAD_DATA, false}
          # Set `download: true` to download the dataset from https://zenodo.org/records/10047292
          # The TotalSegmentator dataset is distributed under the following license: 
          # "Creative Commons Attribution 4.0 International"
          # (see: https://creativecommons.org/licenses/by/4.0/deed.en)
          transforms:
            class_path: eva.vision.data.transforms.common.ResizeAndClamp
            init_args:
              mean: *NORMALIZE_MEAN
              std: *NORMALIZE_STD
      val:
        class_path: eva.vision.datasets.TotalSegmentator2D
        init_args:
          <<: *DATASET_ARGS
          split: val
      test:
        class_path: eva.vision.datasets.TotalSegmentator2D
        init_args:
          <<: *DATASET_ARGS
          split: test
    dataloaders:
      train:
        batch_size: &BATCH_SIZE ${oc.env:BATCH_SIZE, 64}
        num_workers: &N_DATA_WORKERS ${oc.env:N_DATA_WORKERS, 4}
        shuffle: true
      val:
        batch_size: *BATCH_SIZE
        num_workers: *N_DATA_WORKERS
        shuffle: true
      test:
        batch_size: *BATCH_SIZE
        num_workers: *N_DATA_WORKERS<|MERGE_RESOLUTION|>--- conflicted
+++ resolved
@@ -4,12 +4,8 @@
   init_args:
     n_runs: &N_RUNS ${oc.env:N_RUNS, 5}
     default_root_dir: &OUTPUT_ROOT ${oc.env:OUTPUT_ROOT, logs/${oc.env:MODEL_NAME, vit_small_patch16_224_dino}/total_segmentator_2d}
-<<<<<<< HEAD
     max_steps: &MAX_STEPS ${oc.env:MAX_STEPS, 40000}
-=======
-    max_steps: &MAX_STEPS ${oc.env:MAX_STEPS, 20000}
     checkpoint_type: ${oc.env:CHECKPOINT_TYPE, best}
->>>>>>> 936e96d0
     callbacks:
       - class_path: eva.callbacks.ConfigurationLogger
       - class_path: lightning.pytorch.callbacks.TQDMProgressBar
