---
trainer:
  class_path: eva.Trainer
  init_args:
    n_runs: &N_RUNS ${oc.env:N_RUNS, 5}
    default_root_dir: &OUTPUT_ROOT ${oc.env:OUTPUT_ROOT, logs/${oc.env:DINO_BACKBONE, owkin/phikon}/offline/patch_camelyon}
    max_steps: &MAX_STEPS ${oc.env:MAX_STEPS, 12500}
    callbacks:
      - class_path: pytorch_lightning.callbacks.LearningRateMonitor
        init_args:
          logging_interval: epoch
      - class_path: pytorch_lightning.callbacks.ModelCheckpoint
        init_args:
          filename: best
          save_last: true
          save_top_k: 1
          monitor: &MONITOR_METRIC ${oc.env:MONITOR_METRIC, val/BinaryAccuracy}
          mode: &MONITOR_METRIC_MODE ${oc.env:MONITOR_METRIC_MODE, max}
      - class_path: pytorch_lightning.callbacks.EarlyStopping
        init_args:
          min_delta: 0
          patience: 9
          monitor: *MONITOR_METRIC
          mode: *MONITOR_METRIC_MODE
      - class_path: eva.core.callbacks.EmbeddingsWriter
        init_args:
          output_dir: &EMBEDDINGS_DIR ${oc.env:EMBEDDINGS_ROOT, ./data/embeddings}/${oc.env:DINO_BACKBONE, owkin/phikon}/patch_camelyon
          dataloader_idx_map:
            0: train
            1: val
            2: test
          backbone:
            class_path: eva.core.models.networks.wrappers.HuggingFaceModel
            init_args:
              model_name_or_path: owkin/phikon
              tensor_transforms: 
                class_path: eva.models.networks.transforms.ExtractCLSFeatures
    logger:
      - class_path: pytorch_lightning.loggers.TensorBoardLogger
        init_args:
          save_dir: *OUTPUT_ROOT
          name: ""
model:
  class_path: eva.HeadModule
  init_args:
    head:
      class_path: torch.nn.Linear
      init_args:
        in_features: ${oc.env:IN_FEATURES, 768}
        out_features: 1
    criterion: torch.nn.BCEWithLogitsLoss
    optimizer:
      class_path: torch.optim.SGD
      init_args:
        lr: &LR_VALUE ${oc.env:LR_VALUE, 0.01}
        momentum: 0.9
        weight_decay: 0.0
    lr_scheduler:
      class_path: torch.optim.lr_scheduler.CosineAnnealingLR
      init_args:
        T_max: *MAX_STEPS
        eta_min: 0.0
    metrics:
      common:
        - class_path: eva.metrics.AverageLoss
        - class_path: eva.metrics.BinaryClassificationMetrics
data:
  class_path: eva.DataModule
  init_args:
    datasets:
      train:
<<<<<<< HEAD
        class_path: eva.core.data.datasets.classification.EmbeddingsDataset
=======
        class_path: eva.data.datasets.classification.EmbeddingsDataset
>>>>>>> 41147ee7
        init_args: &DATASET_ARGS
          root: *EMBEDDINGS_DIR
          split: train
          column_mapping:
            path: embedding
          target_transforms:
            class_path: eva.core.data.transforms.ArrayToFloatTensor
      val:
<<<<<<< HEAD
        class_path: eva.core.data.datasets.classification.EmbeddingsDataset
=======
        class_path: eva.data.datasets.classification.EmbeddingsDataset
>>>>>>> 41147ee7
        init_args:
          <<: *DATASET_ARGS
          split: val
      test:
<<<<<<< HEAD
        class_path: eva.core.data.datasets.classification.EmbeddingsDataset
=======
        class_path: eva.data.datasets.classification.EmbeddingsDataset
>>>>>>> 41147ee7
        init_args:
          <<: *DATASET_ARGS
          split: test
      predict:
        - class_path: eva.vision.datasets.PatchCamelyon
          init_args: &PREDICT_DATASET_ARGS
            root: ${oc.env:DATA_ROOT, ./data}/patch_camelyon
            split: train
            download: false
            # Set `download: true` to download the dataset from https://zenodo.org/records/1494286
            # The PatchCamelyon dataset is distributed under the following license: 
            # "Creative Commons Zero v1.0 Universal"
            # (see: https://choosealicense.com/licenses/cc0-1.0/)
            image_transforms:
              class_path: eva.vision.data.transforms.common.ResizeAndCrop
              init_args:
                size: ${oc.env:RESIZE_DIM, 224}  
                mean: ${oc.env:NORMALIZE_MEAN, [0.485, 0.456, 0.406]} 
                std: ${oc.env:NORMALIZE_STD, [0.229, 0.224, 0.225]}
        - class_path: eva.vision.datasets.PatchCamelyon
          init_args:
            <<: *PREDICT_DATASET_ARGS
            split: val
        - class_path: eva.vision.datasets.PatchCamelyon
          init_args:
            <<: *PREDICT_DATASET_ARGS
            split: test
    dataloaders:
      train:
        batch_size: &BATCH_SIZE ${oc.env:BATCH_SIZE, 4096}
        shuffle: true
      val:
        batch_size: *BATCH_SIZE
      test:
        batch_size: *BATCH_SIZE
      predict:
        batch_size: &PREDICT_BATCH_SIZE ${oc.env:PREDICT_BATCH_SIZE, 128}<|MERGE_RESOLUTION|>--- conflicted
+++ resolved
@@ -34,7 +34,7 @@
             init_args:
               model_name_or_path: owkin/phikon
               tensor_transforms: 
-                class_path: eva.models.networks.transforms.ExtractCLSFeatures
+                class_path: eva.core.models.networks.transforms.ExtractCLSFeatures
     logger:
       - class_path: pytorch_lightning.loggers.TensorBoardLogger
         init_args:
@@ -69,11 +69,7 @@
   init_args:
     datasets:
       train:
-<<<<<<< HEAD
         class_path: eva.core.data.datasets.classification.EmbeddingsDataset
-=======
-        class_path: eva.data.datasets.classification.EmbeddingsDataset
->>>>>>> 41147ee7
         init_args: &DATASET_ARGS
           root: *EMBEDDINGS_DIR
           split: train
@@ -82,20 +78,12 @@
           target_transforms:
             class_path: eva.core.data.transforms.ArrayToFloatTensor
       val:
-<<<<<<< HEAD
         class_path: eva.core.data.datasets.classification.EmbeddingsDataset
-=======
-        class_path: eva.data.datasets.classification.EmbeddingsDataset
->>>>>>> 41147ee7
         init_args:
           <<: *DATASET_ARGS
           split: val
       test:
-<<<<<<< HEAD
         class_path: eva.core.data.datasets.classification.EmbeddingsDataset
-=======
-        class_path: eva.data.datasets.classification.EmbeddingsDataset
->>>>>>> 41147ee7
         init_args:
           <<: *DATASET_ARGS
           split: test
