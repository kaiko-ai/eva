---
trainer:
  class_path: eva.Trainer
  init_args:
    n_runs: &N_RUNS ${oc.env:N_RUNS, 5}
    default_root_dir: &OUTPUT_ROOT ${oc.env:OUTPUT_ROOT, logs/${oc.env:DINO_BACKBONE, owkin/phikon}/offline/bach}
    max_steps: &MAX_STEPS ${oc.env:MAX_STEPS, 12500}
    callbacks:
      - class_path: eva.callbacks.ConfigurationLogger
      - class_path: lightning.pytorch.callbacks.LearningRateMonitor
        init_args:
          logging_interval: epoch
      - class_path: lightning.pytorch.callbacks.ModelCheckpoint
        init_args:
          filename: best
          save_last: true
          save_top_k: 1
          monitor: &MONITOR_METRIC ${oc.env:MONITOR_METRIC, val/MulticlassAccuracy}
          mode: &MONITOR_METRIC_MODE ${oc.env:MONITOR_METRIC_MODE, max}
      - class_path: lightning.pytorch.callbacks.EarlyStopping
        init_args:
          min_delta: 0
          patience: 400
          monitor: *MONITOR_METRIC
          mode: *MONITOR_METRIC_MODE
      - class_path: eva.callbacks.ClassificationEmbeddingsWriter
        init_args:
          output_dir: &EMBEDDINGS_DIR ${oc.env:EMBEDDINGS_ROOT, ./data/embeddings}/${oc.env:DINO_BACKBONE, owkin/phikon}/bach
          dataloader_idx_map:
            0: train
            1: val
          backbone:
            class_path: eva.models.HuggingFaceModel
            init_args:
              model_name_or_path: owkin/phikon
              tensor_transforms: 
                class_path: eva.core.models.networks.transforms.ExtractCLSFeatures
    logger:
      - class_path: lightning.pytorch.loggers.TensorBoardLogger
        init_args:
          save_dir: *OUTPUT_ROOT
          name: ""
model:
  class_path: eva.HeadModule
  init_args:
    head:
      class_path: torch.nn.Linear
      init_args:
        in_features: 768
        out_features: &NUM_CLASSES 4
    criterion: torch.nn.CrossEntropyLoss
    optimizer:
      class_path: torch.optim.SGD
      init_args:
        lr: &LR_VALUE ${oc.env:LR_VALUE, 0.000625}
        momentum: 0.9
        weight_decay: 0.0
    lr_scheduler:
      class_path: torch.optim.lr_scheduler.CosineAnnealingLR
      init_args:
        T_max: *MAX_STEPS
        eta_min: 0.0
    metrics:
      common:
        - class_path: eva.metrics.AverageLoss
        - class_path: eva.metrics.MulticlassClassificationMetrics
          init_args:
            num_classes: *NUM_CLASSES
data:
  class_path: eva.DataModule
  init_args:
    datasets:
      train:
        class_path: eva.datasets.EmbeddingsClassificationDataset
        init_args: &DATASET_ARGS
          root: *EMBEDDINGS_DIR
          manifest_file: manifest.csv
          split: train
      val:
        class_path: eva.datasets.EmbeddingsClassificationDataset
        init_args:
          <<: *DATASET_ARGS
          split: val
      predict:
        - class_path: eva.vision.datasets.BACH
          init_args: &PREDICT_DATASET_ARGS
            root: ${oc.env:DATA_ROOT, ./data}/bach
            split: train
<<<<<<< HEAD
            download: ${oc.env:DOWNLOAD, false}
=======
            download: ${oc.env:DOWNLOAD_DATA, false}
>>>>>>> 5752a245
            # Set `download: true` to download the dataset from https://zenodo.org/records/3632035
            # The BACH dataset is distributed under the following license
            # Attribution-NonCommercial-NoDerivs 4.0 International license
            # (see: https://creativecommons.org/licenses/by-nc-nd/4.0/legalcode)
            transforms:
              class_path: eva.vision.data.transforms.common.ResizeAndCrop
              init_args:
                size: ${oc.env:RESIZE_DIM, 224}  
                mean: ${oc.env:NORMALIZE_MEAN, [0.485, 0.456, 0.406]} 
                std: ${oc.env:NORMALIZE_STD, [0.229, 0.224, 0.225]}  
        - class_path: eva.vision.datasets.BACH
          init_args:
            <<: *PREDICT_DATASET_ARGS
            split: val
    dataloaders:
      train:
        batch_size: &BATCH_SIZE ${oc.env:BATCH_SIZE, 256}
        shuffle: true
      val:
        batch_size: *BATCH_SIZE
      predict:
        batch_size: &PREDICT_BATCH_SIZE ${oc.env:PREDICT_BATCH_SIZE, 128}<|MERGE_RESOLUTION|>--- conflicted
+++ resolved
@@ -86,11 +86,7 @@
           init_args: &PREDICT_DATASET_ARGS
             root: ${oc.env:DATA_ROOT, ./data}/bach
             split: train
-<<<<<<< HEAD
-            download: ${oc.env:DOWNLOAD, false}
-=======
             download: ${oc.env:DOWNLOAD_DATA, false}
->>>>>>> 5752a245
             # Set `download: true` to download the dataset from https://zenodo.org/records/3632035
             # The BACH dataset is distributed under the following license
             # Attribution-NonCommercial-NoDerivs 4.0 International license
