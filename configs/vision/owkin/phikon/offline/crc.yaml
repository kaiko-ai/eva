--- conflicted
+++ resolved
@@ -33,7 +33,7 @@
             init_args:
               model_name_or_path: owkin/phikon
               tensor_transforms: 
-                class_path: eva.models.networks.transforms.ExtractCLSFeatures
+                class_path: eva.core.models.networks.transforms.ExtractCLSFeatures
     logger:
       - class_path: pytorch_lightning.loggers.TensorBoardLogger
         init_args:
@@ -70,22 +70,14 @@
   init_args:
     datasets:
       train:
-<<<<<<< HEAD
         class_path: eva.core.data.datasets.classification.EmbeddingsDataset
-=======
-        class_path: eva.data.datasets.classification.EmbeddingsDataset
->>>>>>> 41147ee7
         init_args: &DATASET_ARGS
           root: *EMBEDDINGS_DIR
           split: train
           column_mapping:
             path: embedding
       val:
-<<<<<<< HEAD
         class_path: eva.core.data.datasets.classification.EmbeddingsDataset
-=======
-        class_path: eva.data.datasets.classification.EmbeddingsDataset
->>>>>>> 41147ee7
         init_args:
           <<: *DATASET_ARGS
           split: val
