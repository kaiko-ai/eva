---
trainer:
  class_path: eva.Trainer
  init_args:
    default_root_dir: &LIGHTNING_ROOT ${oc.env:LIGHTNING_ROOT, logs/test/offline/patch_camelyon}
    max_epochs: &MAX_EPOCHS 1
    limit_train_batches: 2
    limit_val_batches: 2
    callbacks:
<<<<<<< HEAD
      - class_path: eva.callbacks.ClassificationEmbeddingsWriter
=======
      - class_path: eva.callbacks.ConfigurationLogger
      - class_path: eva.callbacks.EmbeddingsWriter
>>>>>>> 22a2a928
        init_args:
          output_dir: &DATASET_EMBEDDINGS_ROOT ${oc.env:EMBEDDINGS_ROOT}/patch_camelyon
          dataloader_idx_map:
            0: train
            1: val
            2: test
          backbone:
            class_path: eva.core.models.networks.wrappers.ModelFromFunction
            init_args:
              path: torch.hub.load
              arguments:
                repo_or_dir: facebookresearch/dino:main
                model: dino_vits16
                pretrained: false
              checkpoint_path: &CHECKPOINT_PATH ${oc.env:CHECKPOINT_PATH, null}
      - class_path: lightning.pytorch.callbacks.ModelCheckpoint
        init_args:
          filename: best
          save_last: true
          save_top_k: 1
          monitor: &MONITOR_METRIC val/BinaryAccuracy
          mode: &MONITOR_METRIC_MODE max
    logger:
      - class_path: lightning.pytorch.loggers.TensorBoardLogger
        init_args:
          save_dir: *LIGHTNING_ROOT
          name: ""
          version: ""
model:
  class_path: eva.HeadModule
  init_args:
    head:
      class_path: torch.nn.Linear
      init_args:
        in_features: 384
        out_features: 1
    criterion: torch.nn.BCEWithLogitsLoss
    optimizer:
      class_path: torch.optim.SGD
      init_args:
        lr: 0.1
        momentum: 0.9
        weight_decay: 0.0
    lr_scheduler:
      class_path: torch.optim.lr_scheduler.CosineAnnealingLR
      init_args:
        T_max: *MAX_EPOCHS
        eta_min: 0.01
    metrics:
      common:
        - class_path: eva.metrics.AverageLoss
        - class_path: eva.metrics.BinaryClassificationMetrics
data:
  class_path: eva.DataModule
  init_args:
    datasets:
      train:
        class_path: eva.datasets.EmbeddingsClassificationDataset
        init_args: &DATASET_ARGS
          root: *DATASET_EMBEDDINGS_ROOT
          manifest_file: manifest.csv
          split: train
          target_transforms:
            class_path: eva.core.data.transforms.ArrayToFloatTensor
      val:
        class_path: eva.datasets.EmbeddingsClassificationDataset
        init_args:
          <<: *DATASET_ARGS
          split: val
      predict:
        - class_path: eva.vision.datasets.PatchCamelyon
          init_args: &PREDICT_DATASET_ARGS
            root: ${oc.env:TESTS_ROOT, tests/eva}/assets/vision/datasets/patch_camelyon
            split: train
            download: false
            image_transforms:
              class_path: eva.vision.data.transforms.common.ResizeAndCrop
              init_args:
                mean: ${oc.env:NORMALIZE_MEAN, [0.485, 0.456, 0.406]} 
                std: ${oc.env:NORMALIZE_STD, [0.229, 0.224, 0.225]}
        - class_path: eva.vision.datasets.PatchCamelyon
          init_args:
            <<: *PREDICT_DATASET_ARGS
            split: val
    dataloaders:
      train:
        batch_size: &BATCH_SIZE 2
        shuffle: true
        num_workers: 0
        pin_memory: false
        persistent_workers: false
        prefetch_factor: null
      val:
        batch_size: *BATCH_SIZE
        num_workers: 0
        pin_memory: false
        persistent_workers: false
        prefetch_factor: null
      test:
        batch_size: *BATCH_SIZE
        num_workers: 0
        pin_memory: false
        persistent_workers: false
        prefetch_factor: null
      predict:
        batch_size: &PREDICT_BATCH_SIZE 2
        num_workers: 0
        pin_memory: false
        persistent_workers: false
        prefetch_factor: null<|MERGE_RESOLUTION|>--- conflicted
+++ resolved
@@ -7,12 +7,8 @@
     limit_train_batches: 2
     limit_val_batches: 2
     callbacks:
-<<<<<<< HEAD
+      - class_path: eva.callbacks.ConfigurationLogger
       - class_path: eva.callbacks.ClassificationEmbeddingsWriter
-=======
-      - class_path: eva.callbacks.ConfigurationLogger
-      - class_path: eva.callbacks.EmbeddingsWriter
->>>>>>> 22a2a928
         init_args:
           output_dir: &DATASET_EMBEDDINGS_ROOT ${oc.env:EMBEDDINGS_ROOT}/patch_camelyon
           dataloader_idx_map:
