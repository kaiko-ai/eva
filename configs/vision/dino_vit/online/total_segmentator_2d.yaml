trainer:
  class_path: eva.Trainer
  init_args:
    n_runs: &N_RUNS ${oc.env:N_RUNS, 1}
    default_root_dir: &OUTPUT_ROOT ${oc.env:OUTPUT_ROOT, logs/total_segmentator_2d/${oc.env:TIMM_MODEL_NAME, vit_small_patch16_224}}
    max_steps: &MAX_STEPS ${oc.env:MAX_STEPS, 12500}
    limit_train_batches: 4
    limit_val_batches: 4
    # callbacks:
    #   - class_path: eva.vision.callbacks.SemanticSegmentationLogger
    logger:
      - class_path: lightning.pytorch.loggers.TensorBoardLogger
        init_args:
          save_dir: *OUTPUT_ROOT
          name: ""
model:
  class_path: eva.vision.models.modules.SemanticSegmentationModule
  init_args:
    encoder:
      class_path: eva.vision.models.networks.encoders.TimmEncoder
      init_args:
        model_name: ${oc.env:TIMM_MODEL_NAME, vit_small_patch16_224}
        pretrained: true
        out_indices: 1
        model_arguments:
          dynamic_img_size: true
    decoder:
      class_path: eva.vision.models.networks.decoders.segmentation.ConvDecoder
      init_args:
        layers:
          class_path: torch.nn.Conv2d
          init_args:
            in_channels: ${oc.env:IN_FEATURES, 384}
            out_channels:  &NUM_CLASSES 118
            kernel_size: [1, 1]
    criterion: torch.nn.CrossEntropyLoss
    lr_multiplier_encoder: 0.0
    optimizer:
      class_path: torch.optim.AdamW
      init_args:
        lr: 0.0001
        weight_decay: 0.05
    lr_scheduler:
      class_path: torch.optim.lr_scheduler.PolynomialLR
      init_args:
        total_iters: *MAX_STEPS
        power: 0.9
<<<<<<< HEAD
    # postprocess:
    #   targets_transforms:
    #     - torchmetrics
    metrics:
      common:
        - class_path: eva.metrics.AverageLoss
        # - class_path: torchmetrics.Dice
        #   init_args:
        #     num_classes: *NUM_CLASSES
=======
    postprocess:
      targets_transforms:
        - class_path: torchvision.transforms.v2.ToDtype
          init_args:
            dtype: torch.int64
    metrics:
      common:
        - class_path: eva.metrics.AverageLoss
        - class_path: torchmetrics.Dice
          init_args:
            num_classes: *NUM_CLASSES
>>>>>>> 624bdce5
data:
  class_path: eva.DataModule
  init_args:
    datasets:
      train:
        class_path: eva.vision.datasets.TotalSegmentator2D
        init_args: &DATASET_ARGS
          root: ${oc.env:DATA_ROOT, ./data}/total_segmentator
          split: train
          download: false
          # Set `download: true` to download the dataset from https://zenodo.org/records/10047292
          # The TotalSegmentator dataset is distributed under the following license: 
          # "Creative Commons Attribution 4.0 International"
          # (see: https://creativecommons.org/licenses/by/4.0/deed.en)
          transforms:
            class_path: eva.vision.data.transforms.common.ResizeAndCrop
      val:
        class_path: eva.vision.datasets.TotalSegmentator2D
        init_args:
          <<: *DATASET_ARGS
          split: val
    dataloaders:
      train:
        batch_size: &BATCH_SIZE ${oc.env:BATCH_SIZE, 16}
        shuffle: true
      val:
        batch_size: *BATCH_SIZE
      predict:
        batch_size: &PREDICT_BATCH_SIZE ${oc.env:PREDICT_BATCH_SIZE, 16}<|MERGE_RESOLUTION|>--- conflicted
+++ resolved
@@ -6,8 +6,8 @@
     max_steps: &MAX_STEPS ${oc.env:MAX_STEPS, 12500}
     limit_train_batches: 4
     limit_val_batches: 4
-    # callbacks:
-    #   - class_path: eva.vision.callbacks.SemanticSegmentationLogger
+    callbacks:
+      - class_path: eva.vision.callbacks.SemanticSegmentationLogger
     logger:
       - class_path: lightning.pytorch.loggers.TensorBoardLogger
         init_args:
@@ -45,17 +45,6 @@
       init_args:
         total_iters: *MAX_STEPS
         power: 0.9
-<<<<<<< HEAD
-    # postprocess:
-    #   targets_transforms:
-    #     - torchmetrics
-    metrics:
-      common:
-        - class_path: eva.metrics.AverageLoss
-        # - class_path: torchmetrics.Dice
-        #   init_args:
-        #     num_classes: *NUM_CLASSES
-=======
     postprocess:
       targets_transforms:
         - class_path: torchvision.transforms.v2.ToDtype
@@ -67,7 +56,6 @@
         - class_path: torchmetrics.Dice
           init_args:
             num_classes: *NUM_CLASSES
->>>>>>> 624bdce5
 data:
   class_path: eva.DataModule
   init_args:
