--- conflicted
+++ resolved
@@ -3,20 +3,13 @@
   init_args:
     n_runs: &N_RUNS ${oc.env:N_RUNS, 1}
     default_root_dir: &OUTPUT_ROOT ${oc.env:OUTPUT_ROOT, logs/total_segmentator_2d/${oc.env:TIMM_MODEL_NAME, vit_small_patch16_224}}
-<<<<<<< HEAD
-    max_steps: &MAX_STEPS ${oc.env:MAX_STEPS, 12500}
-=======
     max_steps: &MAX_STEPS ${oc.env:MAX_STEPS, 20000}
->>>>>>> 434cacb9
     callbacks:
       - class_path: eva.vision.callbacks.SemanticSegmentationLogger
         init_args:
           log_every_n_epochs: 1
-<<<<<<< HEAD
-=======
           mean: &NORMALIZE_MEAN [0.5, 0.5, 0.5]
           std: &NORMALIZE_STD [0.5, 0.5, 0.5]
->>>>>>> 434cacb9
     logger:
       - class_path: lightning.pytorch.loggers.TensorBoardLogger
         init_args:
